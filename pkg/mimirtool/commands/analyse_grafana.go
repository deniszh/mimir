--- conflicted
+++ resolved
@@ -70,11 +70,7 @@
 		return err
 	}
 
-<<<<<<< HEAD
-	output, err := AnalyzeGrafana(ctx, c, cmd.folders, cmd.folderIDs, cmd.datasourceUID)
-=======
-	output, err := AnalyzeGrafana(context.Background(), c, cmd.folders, cmd.readTimeout)
->>>>>>> a346292c
+	output, err := AnalyzeGrafana(ctx, c, cmd.folders, cmd.readTimeout)
 	if err != nil {
 		return err
 	}
@@ -87,11 +83,7 @@
 }
 
 // AnalyzeGrafana analyze grafana's dashboards and return the list metrics used in them.
-<<<<<<< HEAD
-func AnalyzeGrafana(ctx context.Context, c *sdk.Client, folders []string, folderIDs []string, datasourceUID string) (*analyze.MetricsInGrafana, error) {
-=======
 func AnalyzeGrafana(ctx context.Context, c *sdk.Client, folders []string, readTimeout time.Duration) (*analyze.MetricsInGrafana, error) {
->>>>>>> a346292c
 
 	output := &analyze.MetricsInGrafana{}
 	output.OverallMetrics = make(map[string]struct{})
@@ -108,27 +100,11 @@
 		if filterOnFolders && !slices.Contains(folders, link.FolderTitle) {
 			continue
 		}
-<<<<<<< HEAD
-		if filterOnFolderIDs && !slices.Contains(folderIDs, link.FolderUID) {
-			continue
-		}
-		data, _, err := c.GetRawDashboardByUID(ctx, link.UID)
-		if err != nil {
-			fmt.Fprintf(os.Stderr, "%s for %s %s\n", err, link.UID, link.Title)
-			continue
-		}
-		board, err := unmarshalDashboard(data, link)
-=======
 
-		err := processDashboard(ctx, c, link, output, readTimeout)
->>>>>>> a346292c
+		err := processDashboard(ctx, c, link, output, readTimeout, datasourceUID)
 		if err != nil {
 			fmt.Fprintf(os.Stderr, "%s for %s %s\n", err, link.UID, link.Title)
 		}
-<<<<<<< HEAD
-		analyze.ParseMetricsInBoard(output, board, datasourceUID)
-=======
->>>>>>> a346292c
 	}
 
 	var metricsUsed model.LabelValues
@@ -142,7 +118,7 @@
 }
 
 // processDashboard fetches and processes a single Grafana dashboard.
-func processDashboard(ctx context.Context, c *sdk.Client, link sdk.FoundBoard, output *analyze.MetricsInGrafana, readTimeout time.Duration) error {
+func processDashboard(ctx context.Context, c *sdk.Client, link sdk.FoundBoard, output *analyze.MetricsInGrafana, readTimeout time.Duration, datasourceUID string) error {
 	fetchCtx, cancel := context.WithTimeout(ctx, readTimeout)
 	defer cancel()
 
@@ -156,7 +132,7 @@
 		return err
 	}
 
-	analyze.ParseMetricsInBoard(output, board)
+	analyze.ParseMetricsInBoard(output, board, datasourceUID)
 	return nil
 }
 
