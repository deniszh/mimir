--- conflicted
+++ resolved
@@ -1,10 +1,9 @@
 # Changelog
 
-## 2.11.0-rc.0
+## main / unreleased
 
 ### Grafana Mimir
 
-<<<<<<< HEAD
 * [CHANGE] Ingester: Increase default value of `-blocks-storage.tsdb.head-postings-for-matchers-cache-max-bytes` and `-blocks-storage.tsdb.block-postings-for-matchers-cache-max-bytes` to 100 MiB (previous default value was 10 MiB). #6764
 * [ENHANCEMENT] Store-gateway: add no-compact details column on store-gateway tenants admin UI. #6848
 * [ENHANCEMENT] PromQL: ignore small errors for bucketQuantile #6766
@@ -89,8 +88,6 @@
 
 ### Grafana Mimir
 
-=======
->>>>>>> 229cba49
 * [CHANGE] The following deprecated configurations have been removed: #6673 #6779 #6808 #6814
   * `-querier.iterators`
   * `-querier.batch-iterators`
@@ -199,10 +196,7 @@
 * [BUGFIX] Querier: attempt to query ingesters in PENDING state, to reduce the likelihood that scaling up the number of ingesters in multiple zones simultaneously causes a read outage. #6726 #6727
 * [BUGFIX] Querier: don't cancel inflight queries from a query-scheduler if the stream between the querier and query-scheduler is broken. #6728
 * [BUGFIX] Store-gateway: Fix double-counting of some duration metrics. #6616
-<<<<<<< HEAD
-=======
 * [BUGFIX] Fixed possible series matcher corruption leading to wrong series being included in query results. #6884
->>>>>>> 229cba49
 
 ### Mixin
 
