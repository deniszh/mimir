--- conflicted
+++ resolved
@@ -1,6 +1,5 @@
 # Changelog
 
-<<<<<<< HEAD
 ## main / unreleased
 
 ### Grafana Mimir
@@ -236,7 +235,7 @@
 
 * [CHANGE] `copyblocks`: Remove /pprof endpoint. #10329
 * [CHANGE] `mark-blocks`: Replace `markblocks` with added features including removing markers and reading block identifiers from a file. #10597
-=======
+
 ## 2.15.2
 
 ### Grafana Mimir
@@ -244,7 +243,6 @@
 * [BUGFIX] Update module golang.org/x/net to v0.36.0 to address [CVE-2025-22870](https://nvd.nist.gov/vuln/detail/CVE-2025-22870). #10875
 * [BUGFIX] Update module github.com/golang-jwt/jwt/v5 to v5.2.2 to address [CVE-2025-30204](https://nvd.nist.gov/vuln/detail/CVE-2025-30204). #11045
 
->>>>>>> dff5c513
 
 ## 2.15.1
 
