--- conflicted
+++ resolved
@@ -8,6 +8,10 @@
 * [ENHANCEMENT] Go: update to 1.20.3. #4773
 * [BUGFIX] Metadata API: Mimir will now return an empty object when no metadata is available, matching Prometheus. #4782
 
+### Mimirtool
+
+* [ENHANCEMENT] `analyze dashboard` and `analyze grafana` command have dashboard uid filtering added, also queries array added to dashboard report. #4790
+
 ### Documentation
 
 * [ENHANCEMENT] Improve `MimirIngesterReachingTenantsLimit` runbook. #4744 #4752
@@ -16,15 +20,9 @@
 
 * [ENHANCEMENT] Alertmanager dashboard: display active aggregation groups #4772
 
-<<<<<<< HEAD
-### Mimirtool
-
-* [ENHANCEMENT] `analyze dashboard` and `analyze grafana` command have dashboard uid filtering added, also queries array added to dashboard report. #4790
-=======
 ### Jsonnet
 
 * [CHANGE] Ruler: changed ruler autoscaling policy, extended scale down period from 60s to 600s. #4786
->>>>>>> e046d0be
 
 ## 2.8.0-rc.0
 
@@ -32,8 +30,8 @@
 
 * [CHANGE] Ingester: changed experimental CLI flag from `-out-of-order-blocks-external-label-enabled` to `-ingester.out-of-order-blocks-external-label-enabled` #4440
 * [CHANGE] Store-gateway: The following metrics have been removed: #4332
-    * `cortex_bucket_store_series_get_all_duration_seconds`
-    * `cortex_bucket_store_series_merge_duration_seconds`
+  * `cortex_bucket_store_series_get_all_duration_seconds`
+  * `cortex_bucket_store_series_merge_duration_seconds`
 * [CHANGE] Ingester: changed default value of `-blocks-storage.tsdb.retention-period` from `24h` to `13h`. If you're running Mimir with a custom configuration and you're overriding `-querier.query-store-after` to a value greater than the default `12h` then you should increase `-blocks-storage.tsdb.retention-period` accordingly. #4382
 * [CHANGE] Ingester: the configuration parameter `-blocks-storage.tsdb.max-tsdb-opening-concurrency-on-startup` has been deprecated and will be removed in Mimir 2.10. #4445
 * [CHANGE] Query-frontend: Cached results now contain timestamp which allows Mimir to check if cached results are still valid based on current TTL configured for tenant. Results cached by previous Mimir version are used until they expire from cache, which can take up to 7 days. If you need to use per-tenant TTL sooner, please flush results cache manually. #4439
@@ -205,7 +203,7 @@
   * `-distributor.ephemeral-series-matchers`
   * `-ingester.max-ephemeral-series-per-user`
   * `-ingester.instance-limits.max-ephemeral-series`
-Querying with using `{__mimir_storage__="ephemeral"}` selector no longer works. All label values with `ephemeral-` prefix in `reason` label of `cortex_discarded_samples_total` metric are no longer available. Following metrics have been removed:
+    Querying with using `{__mimir_storage__="ephemeral"}` selector no longer works. All label values with `ephemeral-` prefix in `reason` label of `cortex_discarded_samples_total` metric are no longer available. Following metrics have been removed:
   * `cortex_ingester_ephemeral_series`
   * `cortex_ingester_ephemeral_series_created_total`
   * `cortex_ingester_ephemeral_series_removed_total`
@@ -216,9 +214,9 @@
   * `cortex_ingester_queried_ephemeral_samples`
   * `cortex_ingester_queried_ephemeral_series`
 * [CHANGE] Store-gateway: use mmap-less index-header reader by default and remove mmap-based index header reader. The following flags have changed: #4280
-   * `-blocks-storage.bucket-store.index-header.map-populate-enabled` has been removed
-   * `-blocks-storage.bucket-store.index-header.stream-reader-enabled` has been removed
-   * `-blocks-storage.bucket-store.index-header.stream-reader-max-idle-file-handles` has been renamed to `-blocks-storage.bucket-store.index-header.max-idle-file-handles`, and the corresponding configuration file option has been renamed from `stream_reader_max_idle_file_handles` to `max_idle_file_handles`
+  * `-blocks-storage.bucket-store.index-header.map-populate-enabled` has been removed
+  * `-blocks-storage.bucket-store.index-header.stream-reader-enabled` has been removed
+  * `-blocks-storage.bucket-store.index-header.stream-reader-max-idle-file-handles` has been renamed to `-blocks-storage.bucket-store.index-header.max-idle-file-handles`, and the corresponding configuration file option has been renamed from `stream_reader_max_idle_file_handles` to `max_idle_file_handles`
 * [CHANGE] Store-gateway: the streaming store-gateway is now enabled by default. The new default setting for `-blocks-storage.bucket-store.batch-series-size` is `5000`. #4330
 * [CHANGE] Compactor: the configuration parameter `-compactor.consistency-delay` has been deprecated and will be removed in Mimir 2.9. #4409
 * [CHANGE] Store-gateway: the configuration parameter `-blocks-storage.bucket-store.consistency-delay` has been deprecated and will be removed in Mimir 2.9. #4409
@@ -569,7 +567,7 @@
 
 * [FEATURE] Add `copyblocks` tool, to copy Mimir blocks between two GCS buckets. #3264
 * [ENHANCEMENT] copyblocks: copy no-compact global markers and optimize min time filter check. #3268
-* [ENHANCEMENT] Mimir rules GitHub action: Added the ability to change default value of `label` when running `prepare` command. #3236
+* [ENHANCEMENT] Mimir rules GitHub action: Added the ability to change default value of `label` when running `prepare` command. #3236
 * [BUGFIX] Mimir rules Github action: Fix single line output. #3421
 
 ## 2.4.0
@@ -876,12 +874,12 @@
 
 * [CHANGE] Increased default configuration for `-server.grpc-max-recv-msg-size-bytes` and `-server.grpc-max-send-msg-size-bytes` from 4MB to 100MB. #1884
 * [CHANGE] Default values have changed for the following settings. This improves query performance for recent data (within 12h) by only reading from ingesters: #1909 #1921
-    - `-blocks-storage.bucket-store.ignore-blocks-within` now defaults to `10h` (previously `0`)
-    - `-querier.query-store-after` now defaults to `12h` (previously `0`)
+  - `-blocks-storage.bucket-store.ignore-blocks-within` now defaults to `10h` (previously `0`)
+  - `-querier.query-store-after` now defaults to `12h` (previously `0`)
 * [CHANGE] Alertmanager: removed support for migrating local files from Cortex 1.8 or earlier. Related to original Cortex PR https://github.com/cortexproject/cortex/pull/3910. #2253
 * [CHANGE] The following settings are now classified as advanced because the defaults should work for most users and tuning them requires in-depth knowledge of how the read path works: #1929
-    - `-querier.query-ingesters-within`
-    - `-querier.query-store-after`
+  - `-querier.query-ingesters-within`
+  - `-querier.query-store-after`
 * [CHANGE] Config flag category overrides can be set dynamically at runtime. #1934
 * [CHANGE] Ingester: deprecated `-ingester.ring.join-after`. Mimir now behaves as this setting is always set to 0s. This configuration option will be removed in Mimir 2.4.0. #1965
 * [CHANGE] Blocks uploaded by ingester no longer contain `__org_id__` label. Compactor now ignores this label and will compact blocks with and without this label together. `mimirconvert` tool will remove the label from blocks as "unknown" label. #1972
@@ -1014,9 +1012,9 @@
 
 * [CHANGE] Compactor: No longer upload debug meta files to object storage. #1257
 * [CHANGE] Default values have changed for the following settings: #1547
-    - `-alertmanager.alertmanager-client.grpc-max-recv-msg-size` now defaults to 100 MiB (previously was not configurable and set to 16 MiB)
-    - `-alertmanager.alertmanager-client.grpc-max-send-msg-size` now defaults to 100 MiB (previously was not configurable and set to 4 MiB)
-    - `-alertmanager.max-recv-msg-size` now defaults to 100 MiB (previously was 16 MiB)
+  - `-alertmanager.alertmanager-client.grpc-max-recv-msg-size` now defaults to 100 MiB (previously was not configurable and set to 16 MiB)
+  - `-alertmanager.alertmanager-client.grpc-max-send-msg-size` now defaults to 100 MiB (previously was not configurable and set to 4 MiB)
+  - `-alertmanager.max-recv-msg-size` now defaults to 100 MiB (previously was 16 MiB)
 * [CHANGE] Ingester: Add `user` label to metrics `cortex_ingester_ingested_samples_total` and `cortex_ingester_ingested_samples_failures_total`. #1533
 * [CHANGE] Ingester: Changed `-blocks-storage.tsdb.isolation-enabled` default from `true` to `false`. The config option has also been deprecated and will be removed in 2 minor version. #1655
 * [CHANGE] Query-frontend: results cache keys are now versioned, this will cause cache to be re-filled when rolling out this version. #1631
@@ -1301,7 +1299,7 @@
   * Query endpoints
 
     | Legacy                                                  | Alternative                                                |
-    | ------------------------------------------------------- | ---------------------------------------------------------- |
+        | ------------------------------------------------------- | ---------------------------------------------------------- |
     | `/<legacy-http-prefix>/api/v1/query`                    | `<prometheus-http-prefix>/api/v1/query`                    |
     | `/<legacy-http-prefix>/api/v1/query_range`              | `<prometheus-http-prefix>/api/v1/query_range`              |
     | `/<legacy-http-prefix>/api/v1/query_exemplars`          | `<prometheus-http-prefix>/api/v1/query_exemplars`          |
@@ -1317,7 +1315,7 @@
   * Distributor endpoints
 
     | Legacy endpoint               | Alternative                   |
-    | ----------------------------- | ----------------------------- |
+        | ----------------------------- | ----------------------------- |
     | `/<legacy-http-prefix>/push`  | `/api/v1/push`                |
     | `/all_user_stats`             | `/distributor/all_user_stats` |
     | `/ha-tracker`                 | `/distributor/ha_tracker`     |
@@ -1325,7 +1323,7 @@
   * Ingester endpoints
 
     | Legacy          | Alternative           |
-    | --------------- | --------------------- |
+        | --------------- | --------------------- |
     | `/ring`         | `/ingester/ring`      |
     | `/shutdown`     | `/ingester/shutdown`  |
     | `/flush`        | `/ingester/flush`     |
@@ -1334,7 +1332,7 @@
   * Ruler endpoints
 
     | Legacy                                                | Alternative                                         | Alternative #2 (not available before Mimir 2.0.0)                    |
-    | ----------------------------------------------------- | --------------------------------------------------- | ------------------------------------------------------------------- |
+        | ----------------------------------------------------- | --------------------------------------------------- | ------------------------------------------------------------------- |
     | `/<legacy-http-prefix>/api/v1/rules`                  | `<prometheus-http-prefix>/api/v1/rules`             |                                                                     |
     | `/<legacy-http-prefix>/api/v1/alerts`                 | `<prometheus-http-prefix>/api/v1/alerts`            |                                                                     |
     | `/<legacy-http-prefix>/rules`                         | `/api/v1/rules` (see below)                         |  `<prometheus-http-prefix>/config/v1/rules`                         |
@@ -1352,7 +1350,7 @@
   * Alertmanager endpoints
 
     | Legacy                      | Alternative                        |
-    | --------------------------- | ---------------------------------- |
+        | --------------------------- | ---------------------------------- |
     | `/<legacy-http-prefix>`     | `/alertmanager`                    |
     | `/status`                   | `/multitenant_alertmanager/status` |
 
@@ -1549,7 +1547,7 @@
   * `-ingester.max-metadata-per-user` -> set `-ingester.max-global-metadata-per-user` to `N` times the existing value of `-ingester.max-metadata-per-user` instead
   * `-ingester.max-metadata-per-metric` -> set `-ingester.max-global-metadata-per-metric` to `N` times the existing value of `-ingester.max-metadata-per-metric` instead
   * In the above notes, `N` refers to the number of ingester replicas
-  Additionally, default values for the following flags have changed:
+    Additionally, default values for the following flags have changed:
   * `-ingester.max-global-series-per-user` from `0` to `150000`
   * `-ingester.max-global-series-per-metric` from `0` to `20000`
   * `-distributor.ingestion-rate-limit` from `25000` to `10000`
