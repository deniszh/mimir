--- conflicted
+++ resolved
@@ -1,6 +1,5 @@
 # Changelog
 
-<<<<<<< HEAD
 ## main / unreleased
 
 ### Grafana Mimir
@@ -274,12 +273,11 @@
 * [ENHANCEMENT] tsdb-index-toc: added index-header size estimates. #5652
 * [BUGFIX] Stop tools from panicking when `-help` flag is passed. #5412
 * [BUGFIX] Remove github.com/golang/glog command line flags from tools. #5413
-=======
+
 ## 2.9.1
 
 ### Grafana Mimir
 * [ENHANCEMENT] Update alpine base image to 3.18.3. #6021
->>>>>>> 68740e40
 
 ## 2.9.0
 
