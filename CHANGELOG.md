# Changelog

<<<<<<< HEAD
## main / unreleased

### Grafana Mimir

* [CHANGE] Ingester: Increase default value of `-blocks-storage.tsdb.head-postings-for-matchers-cache-max-bytes` and `-blocks-storage.tsdb.block-postings-for-matchers-cache-max-bytes` to 100 MiB (previous default value was 10 MiB). #6764
* [ENHANCEMENT] Store-gateway: add no-compact details column on store-gateway tenants admin UI. #6848
* [ENHANCEMENT] PromQL: ignore small errors for bucketQuantile #6766
* [ENHANCEMENT] Distributor: improve efficiency of some errors #6785
* [ENHANCEMENT] Ruler: exclude vector queries from being tracked in `cortex_ruler_queries_zero_fetched_series_total`. #6544
* [ENHANCEMENT] Query-Frontend and Query-Scheduler: split tenant query request queues by query component with `query-frontend.additional-query-queue-dimensions-enabled` and `query-scheduler.additional-query-queue-dimensions-enabled`. #6772
* [ENHANCEMENT] Store-gateway: include more information about lazy index-header loading in traces. #6922
* [ENHANCEMENT] Distributor: support disabling metric relabel rules per-tenant via the flag `-distributor.metric-relabeling-enabled` or associated YAML. #6970
* [ENHANCEMENT] Distributor: `-distributor.remote-timeout` is now accounted from the first ingester push request being sent. #6972
* [BUGFIX] Ingester: don't ignore errors encountered while iterating through chunks or samples in response to a query request. #6451
* [BUGFIX] Fix issue where queries can fail or omit OOO samples if OOO head compaction occurs between creating a querier and reading chunks #6766
* [BUGFIX] Fix issue where concatenatingChunkIterator can obscure errors #6766
* [BUGFIX] Fix panic during tsdb Commit #6766
* [BUGFIX] tsdb/head: wlog exemplars after samples #6766
* [BUGFIX] Ruler: fix issue where "failed to remotely evaluate query expression, will retry" messages are logged without context such as the trace ID and do not appear in trace events. #6789
* [BUGFIX] Querier: fix issue where spans in query request traces were not nested correctly. #6893
* [BUGFIX] Fix issue where all incoming HTTP requests have duplicate trace spans. #6920
* [BUGFIX] Querier: do not retry requests to store-gateway when a query gets canceled. #6934
* [BUGFIX] Querier: return 499 status code instead of 500 when a request to remote read endpoint gets canceled. #6934

### Mixin

* [CHANGE] The `job` label matcher for distributor and gateway have been extended to include any deployment matching `distributor.*` and `cortex-gw.*` respectively. This change allows to match custom and multi-zone distributor and gateway deployments too. #6817
* [ENHANCEMENT] Dashboards: Add panels for alertmanager activity of a tenant #6826
* [ENHANCEMENT] Dashboards: Add graphs to "Slow Queries" dashboard. #6880
* [ENHANCEMENT] Dashboards: remove legacy `graph` panel from Rollout Progress dashboard. #6864

### Jsonnet

* [CHANGE] Querier: Increase `JAEGER_REPORTER_MAX_QUEUE_SIZE` from 1000 to 5000, to avoid dropping tracing spans. #6764
* [FEATURE] Added support for the following root-level settings to configure the list of matchers to apply to node affinity: #6782 #6829
  * `alertmanager_node_affinity_matchers`
  * `compactor_node_affinity_matchers`
  * `continuous_test_node_affinity_matchers`
  * `distributor_node_affinity_matchers`
  * `ingester_node_affinity_matchers`
  * `ingester_zone_a_node_affinity_matchers`
  * `ingester_zone_b_node_affinity_matchers`
  * `ingester_zone_c_node_affinity_matchers`
  * `mimir_backend_node_affinity_matchers`
  * `mimir_backend_zone_a_node_affinity_matchers`
  * `mimir_backend_zone_b_node_affinity_matchers`
  * `mimir_backend_zone_c_node_affinity_matchers`
  * `mimir_read_node_affinity_matchers`
  * `mimir_write_node_affinity_matchers`
  * `mimir_write_zone_a_node_affinity_matchers`
  * `mimir_write_zone_b_node_affinity_matchers`
  * `mimir_write_zone_c_node_affinity_matchers`
  * `overrides_exporter_node_affinity_matchers`
  * `querier_node_affinity_matchers`
  * `query_frontend_node_affinity_matchers`
  * `query_scheduler_node_affinity_matchers`
  * `rollout_operator_node_affinity_matchers`
  * `ruler_node_affinity_matchers`
  * `ruler_node_affinity_matchers`
  * `ruler_querier_node_affinity_matchers`
  * `ruler_query_frontend_node_affinity_matchers`
  * `ruler_query_scheduler_node_affinity_matchers`
  * `store_gateway_node_affinity_matchers`
  * `store_gateway_node_affinity_matchers`
  * `store_gateway_zone_a_node_affinity_matchers`
  * `store_gateway_zone_b_node_affinity_matchers`
  * `store_gateway_zone_c_node_affinity_matchers`
* [FEATURE] Ingester: Allow automated zone-by-zone downscaling, that can be enabled via the `ingester_automated_downscale_enabled` flag. It is disabled by default. #6850
* [ENHANCEMENT] Alerts: Add `MimirStoreGatewayTooManyFailedOperations` warning alert that triggers when Mimir store-gateway report error when interacting with the object storage. #6831
* [ENHANCEMENT] Querier HPA: improved scaling metric and scaling policies, in order to scale up and down more gradually. #6971
* [BUGFIX] Update memcached-exporter to 0.14.1 due to CVE-2023-39325. #6861

### Mimirtool

* [ENHANCEMENT] Analyze Prometheus: set tenant header. #6737
* [ENHANCEMENT] Add argument `--output-dir` to `mimirtool alertmanager get` where the config and templates will be written to and can be loaded via `mimirtool alertmanager load` #6760
* [BUGFIX] Analyze rule-file: .metricsUsed field wasn't populated. #6953

### Mimir Continuous Test

* [ENHANCEMENT] Include comparison of all expected and actual values when any float sample does not match. #6756

### Query-tee

### Documentation

### Tools

## 2.11.0-rc.0
=======
## 2.11.0
>>>>>>> c8939ea5

### Grafana Mimir

* [CHANGE] The following deprecated configurations have been removed: #6673 #6779 #6808 #6814
  * `-querier.iterators`
  * `-querier.batch-iterators`
  * `-blocks-storage.bucket-store.max-chunk-pool-bytes`
  * `-blocks-storage.bucket-store.chunk-pool-min-bucket-size-bytes`
  * `-blocks-storage.bucket-store.chunk-pool-max-bucket-size-bytes`
  * `-blocks-storage.bucket-store.bucket-index.enabled`
* [CHANGE] Querier: Split worker GRPC config into separate client configs for the frontend and scheduler to allow TLS to be configured correctly when specifying the `tls_server_name`. The GRPC config specified under `-querier.frontend-client.*` will no longer apply to the scheduler client, and will need to be set explicitly under `-querier.scheduler-client.*`. #6445 #6573
* [CHANGE] Store-gateway: enable sparse index headers by default. Sparse index headers reduce the time to load an index header up to 90%. #6005
* [CHANGE] Store-gateway: lazy-loading concurrency limit default value is now 4. #6004
* [CHANGE] General: enabled `-log.buffered` by default. The `-log.buffered` has been deprecated and will be removed in Mimir 2.13. #6131
* [CHANGE] Ingester: changed default `-blocks-storage.tsdb.series-hash-cache-max-size-bytes` setting from `1GB` to `350MB`. The new default cache size is enough to store the hashes for all series in a ingester, assuming up to 2M in-memory series per ingester and using the default 13h retention period for local TSDB blocks in the ingesters. #6130
* [CHANGE] Query-frontend: removed `cortex_query_frontend_workers_enqueued_requests_total`. Use `cortex_query_frontend_enqueue_duration_seconds_count` instead. #6121
* [CHANGE] Ingester / querier: enable ingester to querier chunks streaming by default and mark it as stable. #6174
* [CHANGE] Ingester / querier: enable ingester query request minimisation by default and mark it as stable. #6174
* [CHANGE] Ingester: changed the default value for the experimental configuration parameter `-blocks-storage.tsdb.early-head-compaction-min-estimated-series-reduction-percentage` from 10 to 15. #6186
* [CHANGE] Ingester: `/ingester/push` HTTP endpoint has been removed. This endpoint was added for testing and troubleshooting, but was never documented or used for anything. #6299
* [CHANGE] Experimental setting `-log.rate-limit-logs-per-second-burst` renamed to `-log.rate-limit-logs-burst-size`. #6230
* [CHANGE] Distributor: instead of errors with HTTP status codes, `Push()` now returns errors with gRPC codes: #6377
  * `http.StatusAccepted` (202) code is replaced with `codes.AlreadyExists`.
  * `http.BadRequest` (400) code is replaced with `codes.FailedPrecondition`.
  * `http.StatusTooManyRequests` (429) and the non-standard `529` (The service is overloaded) codes are replaced with `codes.ResourceExhausted`.
* [CHANGE] Ingester: by setting the newly introduced experimental CLI flag `-ingester.return-only-grpc-errors` to true, ingester will return only gRPC errors. This feature changes the following status codes: #6443 #6680 #6723
  * `http.StatusBadRequest` (400) is replaced with `codes.FailedPrecondition` on the write path.
  * `http.StatusServiceUnavailable` (503) is replaced with `codes.Internal` on the write path, and with `codes.ResourceExhausted` on the read path.
  * `codes.Unknown` is replaced with `codes.Internal` on both write and read path.
* [CHANGE] Upgrade Node.js to v20. #6540
* [CHANGE] Querier: `cortex_querier_blocks_consistency_checks_failed_total` is now incremented when a block couldn't be queried from any attempted store-gateway as opposed to incremented after each attempt. Also `cortex_querier_blocks_consistency_checks_total` is incremented once per query as opposed to once per attempt (with 3 attempts). #6590
* [CHANGE] Ingester: Modify utilization based read path limiter to base memory usage on Go heap size. #6584
* [FEATURE] Distributor: added option `-distributor.retry-after-header.enabled` to include the `Retry-After` header in recoverable error responses. #6608
* [FEATURE] Query-frontend: add experimental support for query blocking. Queries are blocked on a per-tenant basis and is configured via the limit `blocked_queries`. #5609
* [FEATURE] Vault: Added support for new Vault authentication methods: `AppRole`, `Kubernetes`, `UserPass` and `Token`. #6143
* [FEATURE] Add experimental endpoint `/api/v1/cardinality/active_series` to return the set of active series for a given selector. #6536 #6619 #6651 #6667 #6717
* [FEATURE] Added `-<prefix>.s3.part-size` flag to configure the S3 minimum file size in bytes used for multipart uploads. #6592
* [FEATURE] Add the experimental `-<prefix>.s3.send-content-md5` flag (defaults to `false`) to configure S3 Put Object requests to send a `Content-MD5` header. Setting this flag is not recommended unless your object storage does not support checksums. #6622
* [FEATURE] Distributor: add an experimental flag `-distributor.reusable-ingester-push-worker` that can be used to pre-allocate a pool of workers to be used to send push requests to the ingesters. #6660
* [FEATURE] Distributor: Support enabling of automatically generated name suffixes for metrics ingested via OTLP, through the flag `-distributor.otel-metric-suffixes-enabled`. #6542
* [FEATURE] Ingester: ingester can now track which of the user's series the ingester actually owns according to the ring, and only consider owned series when checking for user series limit. This helps to avoid hitting the user's series limit when scaling up ingesters or changing user's ingester shard size. Feature is currently experimental, and disabled by default. It can be enabled by setting `-ingester.use-ingester-owned-series-for-limits` (to use owned series for limiting). This is currently limited to multi-zone ingester setup, with replication factor being equal to number of zones. #6718
* [ENHANCEMENT] Query-frontend: don't treat cancel as an error. #4648
* [ENHANCEMENT] Ingester: exported summary `cortex_ingester_inflight_push_requests_summary` tracking total number of inflight requests in percentile buckets. #5845
* [ENHANCEMENT] Query-scheduler: add `cortex_query_scheduler_enqueue_duration_seconds` metric that records the time taken to enqueue or reject a query request. #5879
* [ENHANCEMENT] Query-frontend: add `cortex_query_frontend_enqueue_duration_seconds` metric that records the time taken to enqueue or reject a query request. When query-scheduler is in use, the metric has the `scheduler_address` label to differentiate the enqueue duration by query-scheduler backend. #5879 #6087 #6120
* [ENHANCEMENT] Store-gateway: add metric `cortex_bucket_store_blocks_loaded_by_duration` for counting the loaded number of blocks based on their duration. #6074  #6129
* [ENHANCEMENT] Expose `/sync/mutex/wait/total:seconds` Go runtime metric as `go_sync_mutex_wait_total_seconds_total` from all components. #5879
* [ENHANCEMENT] Query-scheduler: improve latency with many concurrent queriers. #5880
* [ENHANCEMENT] Ruler: add new per-tenant `cortex_ruler_queries_zero_fetched_series_total` metric to track rules that fetched no series. #5925
* [ENHANCEMENT] Implement support for `limit`, `limit_per_metric` and `metric` parameters for `<Prometheus HTTP prefix>/api/v1/metadata` endpoint. #5890
* [ENHANCEMENT] Distributor: add experimental support for storing metadata when ingesting metrics via OTLP. This makes metrics description and type available when ingesting metrics via OTLP. Enable with `-distributor.enable-otlp-metadata-storage=true`. #5693 #6035 #6254
* [ENHANCEMENT] Ingester: added support for sampling errors, which can be enabled by setting `-ingester.error-sample-rate`. This way each error will be logged once in the configured number of times. All the discarded samples will still be tracked by the `cortex_discarded_samples_total` metric. #5584 #6014
* [ENHANCEMENT] Ruler: Fetch secrets used to configure TLS on the Alertmanager client from Vault when `-vault.enabled` is true. #5239
* [ENHANCEMENT] Query-frontend: added query-sharding support for `group by` aggregation queries. #6024
* [ENHANCEMENT] Fetch secrets used to configure server-side TLS from Vault when `-vault.enabled` is true. #6052.
* [ENHANCEMENT] Packaging: add logrotate config file. #6142
* [ENHANCEMENT] Ingester: add the experimental configuration options `-blocks-storage.tsdb.head-postings-for-matchers-cache-max-bytes` and `-blocks-storage.tsdb.block-postings-for-matchers-cache-max-bytes` to enforce a limit in bytes on the `PostingsForMatchers()` cache used by ingesters (the cache limit is per TSDB head and block basis, not a global one). The experimental configuration options `-blocks-storage.tsdb.head-postings-for-matchers-cache-size` and `-blocks-storage.tsdb.block-postings-for-matchers-cache-size` have been deprecated. #6151
* [ENHANCEMENT] Ingester: use the `PostingsForMatchers()` in-memory cache for label values queries with matchers too. #6151
* [ENHANCEMENT] Ingester / store-gateway: optimized regex matchers. #6168 #6250
* [ENHANCEMENT] Distributor: Include ingester IDs in circuit breaker related metrics and logs. #6206
* [ENHANCEMENT] Querier: improve errors and logging when streaming chunks from ingesters and store-gateways. #6194 #6309
* [ENHANCEMENT] Querier: Add `cortex_querier_federation_exemplar_tenants_queried` and `cortex_querier_federation_tenants_queried` metrics to track the number of tenants queried by multi-tenant queries. #6374 #6409
* [ENHANCEMENT] All: added an experimental `-server.grpc.num-workers` flag that configures the number of long-living workers used to process gRPC requests. This could decrease the CPU usage by reducing the number of stack allocations. #6311
* [ENHANCEMENT] All: improved IPv6 support by using the proper host:port formatting. #6311
* [ENHANCEMENT] Querier: always return error encountered during chunks streaming, rather than `the stream has already been exhausted`. #6345 #6433
* [ENHANCEMENT] Query-frontend: add `instance_enable_ipv6` to support IPv6. #6111
* [ENHANCEMENT] Store-gateway: return same detailed error messages as queriers when chunks or series limits are reached. #6347
* [ENHANCEMENT] Querier: reduce memory consumed for queries that hit store-gateways. #6348
* [ENHANCEMENT] Ruler: include corresponding trace ID with log messages associated with rule evaluation. #6379 #6520
* [ENHANCEMENT] Querier: clarify log messages and span events emitted while querying ingesters, and include both ingester name and address when relevant. #6381
* [ENHANCEMENT] Memcached: introduce new experimental configuration parameters `-<prefix>.memcached.write-buffer-size-bytes` `-<prefix>.memcached.read-buffer-size-bytes` to customise the memcached client write and read buffer size (the buffer is allocated for each memcached connection). #6468
* [ENHANCEMENT] Ingester, Distributor: added experimental support for rejecting push requests received via gRPC before reading them into memory, if ingester or distributor is unable to accept the request. This is activated by using `-ingester.limit-inflight-requests-using-grpc-method-limiter` for ingester, and `-distributor.limit-inflight-requests-using-grpc-method-limiter` for distributor. #5976 #6300
* [ENHANCEMENT] Add capability in store-gateways to accept number of tokens through config. `-store-gateway.sharding-ring.num-tokens`, `default-value=512` #4863
* [ENHANCEMENT] Query-frontend: return warnings generated during query evaluation. #6391
* [ENHANCEMENT] Server: Add the option `-server.http-read-header-timeout` to enable specifying a timeout for reading HTTP request headers. It defaults to 0, in which case reading of headers can take up to `-server.http-read-timeout`, leaving no time for reading body, if there's any. #6517
* [ENHANCEMENT] Add connection-string option, `-<prefix>.azure.connection-string`, for Azure Blob Storage. #6487
* [ENHANCEMENT] Ingester: Add `-ingester.instance-limits.max-inflight-push-requests-bytes`. This limit protects the ingester against requests that together may cause an OOM. #6492
* [ENHANCEMENT] Ingester: add new per-tenant `cortex_ingester_local_limits` metric to expose the calculated local per-tenant limits seen at each ingester. Exports the local per-tenant series limit with label `{limit="max_global_series_per_user"}` #6403
* [ENHANCEMENT] Query-frontend: added "queue_time_seconds" field to "query stats" log. This is total time that query and subqueries spent in the queue, before queriers picked it up. #6537
* [ENHANCEMENT] Server: Add `-server.report-grpc-codes-in-instrumentation-label-enabled` CLI flag to specify whether gRPC status codes should be used in `status_code` label of `cortex_request_duration_seconds` metric. It defaults to false, meaning that successful and erroneous gRPC status codes are represented with `success` and `error` respectively. #6562
* [ENHANCEMENT] Server: Add `-ingester.client.report-grpc-codes-in-instrumentation-label-enabled` CLI flag to specify whether gRPC status codes should be used in `status_code` label of `cortex_ingester_client_request_duration_seconds` metric. It defaults to false, meaning that successful and erroneous gRPC status codes are represented with `2xx` and `error` respectively. #6562
* [ENHANCEMENT] Server: Add `-server.http-log-closed-connections-without-response-enabled` option to log details about connections to HTTP server that were closed before any data was sent back. This can happen if client doesn't manage to send complete HTTP headers before timeout. #6612
* [ENHANCEMENT] Query-frontend: include length of query, time since the earliest and latest points of a query, time since the earliest and latest points of a query, cached/uncached bytes in "query stats" logs. Time parameters (start/end/time) are always formatted as RFC3339 now. #6473 #6477 #6709 #6710
* [ENHANCEMENT] Query-frontend: `-query-frontend.align-queries-with-step` has been moved from a global flag to a per-tenant override. #6714
* [ENHANCEMENT] Distributor: added support for reducing the resolution of native histogram samples upon ingestion if the sample has too many buckets compared to `-validation.max-native-histogram-buckets`. This is enabled by default and can be turned off by setting `-validation.reduce-native-histogram-over-max-buckets` to `false`. #6535
* [ENHANCEMENT] Query-frontend: optionally wait for the frontend to complete startup if requests are received while the frontend is still starting. Disabled by default, set `-query-frontend.not-running-timeout` to a non-zero value to enable. #6621
* [ENHANCEMENT] Distributor: Include source IPs in OTLP push handler logs. #6652
* [ENHANCEMENT] Query-frontend: return clearer error message when a query request is received while shutting down. #6675
* [ENHANCEMENT] Querier: return clearer error message when a query request is cancelled by the caller. #6697
* [ENHANCEMENT] Compactor: Mark corrupted blocks for no-compaction to avoid blocking compactor future runs. #6588
* [ENHANCEMENT] Distributor: Added an experimental configuration option `distributor.ingestion-burst-factor` that overrides the `distributor.ingestion-burst-size` option if set. The `distributor.ingestion-burst-factor` is used to set the underlying ingestion rate limiter token bucket's burst size to a multiple of the per distributor `distributor.ingestion-rate-limit` and the `distributor.ingestion-burst-factor`. This is disabled by default. #6662
* [ENHANCEMENT] Add debug message to track tenants sending queries that are not able to benefit from caches. #6732
* [BUGFIX] Distributor: return server overload error in the event of exceeding the ingestion rate limit. #6549
* [BUGFIX] Ring: Ensure network addresses used for component hash rings are formatted correctly when using IPv6. #6068
* [BUGFIX] Query-scheduler: don't retain connections from queriers that have shut down, leading to gradually increasing enqueue latency over time. #6100 #6145
* [BUGFIX] Ingester: prevent query logic from continuing to execute after queries are canceled. #6085
* [BUGFIX] Ensure correct nesting of children of the `querier.Select` tracing span. #6085
* [BUGFIX] Packaging: fix preremove script preventing upgrades on RHEL based OS. #6067
* [BUGFIX] Querier: return actual error rather than `attempted to read series at index XXX from stream, but the stream has already been exhausted` (or even no error at all) when streaming chunks from ingesters or store-gateways is enabled and an error occurs while streaming chunks. #6346
* [BUGFIX] Querier: reduce log volume when querying ingesters with zone-awareness enabled and one or more instances in a single zone unavailable. #6381
* [BUGFIX] Querier: don't try to query further ingesters if ingester query request minimization is enabled and a query limit is reached as a result of the responses from the initial set of ingesters. #6402
* [BUGFIX] Ingester: Don't cache context cancellation error when querying. #6446
* [BUGFIX] Ingester: don't ignore errors encountered while iterating through chunks or samples in response to a query request. #6469
* [BUGFIX] All: fix issue where traces for some inter-component gRPC calls would incorrectly show the call as failing due to cancellation. #6470
* [BUGFIX] Querier: correctly mark streaming requests to ingesters or store-gateways as successful, not cancelled, in metrics and traces. #6471 #6505
* [BUGFIX] Querier: fix issue where queries fail with "context canceled" error when an ingester or store-gateway fails healthcheck while the query is in progress. #6550
* [BUGFIX] Tracing: When creating an OpenTelemetry tracing span, add it to the context for later retrieval. #6614
* [BUGFIX] Querier: always report query results to query-frontends, even when cancelled, to ensure query-frontends don't wait for results that will otherwise never arrive. #6703
* [BUGFIX] Querier: attempt to query ingesters in PENDING state, to reduce the likelihood that scaling up the number of ingesters in multiple zones simultaneously causes a read outage. #6726 #6727
* [BUGFIX] Querier: don't cancel inflight queries from a query-scheduler if the stream between the querier and query-scheduler is broken. #6728
* [BUGFIX] Store-gateway: Fix double-counting of some duration metrics. #6616
* [BUGFIX] Fixed possible series matcher corruption leading to wrong series being included in query results. #6884

### Mixin

* [CHANGE] Dashboards: enabled reporting gRPC codes as `status_code` label in Mimir dashboards. In case of gRPC calls, the successful `status_code` label on `cortex_request_duration_seconds` and gRPC client request duration metrics has changed from 'success' and '2xx' to 'OK'. #6561
* [CHANGE] Alerts: remove `MimirGossipMembersMismatch` alert and replace it with `MimirGossipMembersTooHigh` and `MimirGossipMembersTooLow` alerts that should have a higher signal-to-noise ratio. #6508
* [ENHANCEMENT] Dashboards: Optionally show rejected requests on Mimir Writes dashboard. Useful when used together with "early request rejection" in ingester and distributor. #6132 #6556
* [ENHANCEMENT] Alerts: added a critical alert for `CompactorSkippedBlocksWithOutOfOrderChunks` when multiple blocks are affected. #6410
* [ENHANCEMENT] Dashboards: Added the min-replicas for autoscaling dashboards. #6528
* [BUGFIX] Alerts: fixed issue where `GossipMembersMismatch` warning message referred to per-instance labels that were not produced by the alert query. #6146
* [BUGFIX] Dashboards: Fix autoscaling dashboard panels for KEDA > 2.9. [Requires scraping the KEDA operator for metrics since they moved](https://github.com/kedacore/keda/issues/3972). #6528
* [BUGFIX] Alerts: Fix autoscaling alerts for KEDA > 2.9. [Requires scraping the KEDA operator for metrics since they moved](https://github.com/kedacore/keda/issues/3972). #6528

### Jsonnet

* [CHANGE] Ingester: reduce `-server.grpc-max-concurrent-streams` to 500. #5666
* [CHANGE] Changed default `_config.cluster_domain` from `cluster.local` to `cluster.local.` to reduce the number of DNS lookups made by Mimir. #6389
* [CHANGE] Query-frontend: changed default `_config.autoscaling_query_frontend_cpu_target_utilization` from `1` to `0.75`. #6395
* [CHANGE] Distributor: Increase HPA scale down period such that distributors are slower to scale down after autoscaling up. #6589
* [CHANGE] Store-gateway: Change the default timeout used for index-queries caches from `200ms` to `450ms`. #6786
* [FEATURE] Store-gateway: Allow automated zone-by-zone downscaling, that can be enabled via the `store_gateway_automated_downscale_enabled` flag. It is disabled by default. #6149
* [FEATURE] Ingester: Allow to configure TSDB Head early compaction using the following `_config` parameters: #6181
  * `ingester_tsdb_head_early_compaction_enabled` (disabled by default)
  * `ingester_tsdb_head_early_compaction_reduction_percentage`
  * `ingester_tsdb_head_early_compaction_min_in_memory_series`
* [ENHANCEMENT] Double the amount of rule groups for each user tier. #5897
* [ENHANCEMENT] Set `maxUnavailable` to 0 for `distributor`, `overrides-exporter`, `querier`, `query-frontend`, `query-scheduler` `ruler-querier`, `ruler-query-frontend`, `ruler-query-scheduler` and `consul` deployments, to ensure they don't become completely unavailable during a rollout. #5924
* [ENHANCEMENT] Update rollout-operator to `v0.9.0`. #6022 #6110 #6558 #6681
* [ENHANCEMENT] Update memcached to `memcached:1.6.22-alpine`. #6585
* [ENHANCEMENT] Store-gateway: replaced the following deprecated CLI flags: #6319
  * `-blocks-storage.bucket-store.index-header-lazy-loading-enabled` replaced with `-blocks-storage.bucket-store.index-header.lazy-loading-enabled`
  * `-blocks-storage.bucket-store.index-header-lazy-loading-idle-timeout` replaced with `-blocks-storage.bucket-store.index-header.lazy-loading-idle-timeout`
* [ENHANCEMENT] Store-gateway: Allow selective enablement of store-gateway automated scaling on a per-zone basis. #6302
* [BUGFIX] Autoscaling: KEDA > 2.9 removed the ability to set metricName in the trigger metadata. To help discern which metric is used by the HPA, we set the trigger name to what was the metricName. This is available as the `scaler` label on `keda_*` metrics. #6528

### Mimirtool

* [ENHANCEMENT] Analyze Grafana: Improve support for variables in range. #6657
* [BUGFIX] Fix out of bounds error on export with large timespans and/or series count. #5700
* [BUGFIX] Fix the issue where `--read-timeout` was applied to the entire `mimirtool analyze grafana` invocation rather than to individual Grafana API calls. #5915
* [BUGFIX] Fix incorrect remote-read path joining for `mimirtool remote-read` commands on Windows. #6011
* [BUGFIX] Fix template files full path being sent in `mimirtool alertmanager load` command. #6138
* [BUGFIX] Analyze rule-file: .metricsUsed field wasn't populated. #6953

### Mimir Continuous Test

### Query-tee

### Documentation

* [ENHANCEMENT] Document the concept of native histograms and how to send them to Mimir, migration path. #5956 #6488 #6539 #6752
* [ENHANCEMENT] Document native histograms query and visualization. #6231

### Tools

* [CHANGE] tsdb-index: Rename tool to tsdb-series. #6317
* [FEATURE] tsdb-labels: Add tool to print label names and values of a TSDB block. #6317
* [ENHANCEMENT] trafficdump: Trafficdump can now parse OTEL requests. Entire request is dumped to output, there's no filtering of fields or matching of series done. #6108

## 2.10.5

### Grafana Mimir

* [ENHANCEMENT] Update Docker base images from `alpine:3.18.3` to `alpine:3.18.5`. #6897
* [BUGFIX] Fixed possible series matcher corruption leading to wrong series being included in query results. #6886

### Documentation

* [ENHANCEMENT] Document the concept of native histograms and how to send them to Mimir, migration path. #6757
* [ENHANCEMENT] Document native histograms query and visualization. #6757

## 2.10.4

### Grafana Mimir

* [BUGFIX] Update otelhttp library to v0.44.0 as a mitigation for CVE-2023-45142. #6634

## 2.10.3

### Grafana Mimir

* [BUGFIX] Update grpc-go library to 1.57.2-dev that includes a fix for a bug introduced in 1.57.1. #6419

## 2.10.2

### Grafana Mimir

* [BUGFIX] Update grpc-go library to 1.57.1 and `golang.org/x/net` to `0.17`, which include fix for CVE-2023-44487. #6349

## 2.10.1

### Grafana Mimir

* [CHANGE] Update Go version to 1.21.3. #6244 #6325
* [BUGFIX] Query-frontend: Don't retry read requests rejected by the ingester due to utilization based read path limiting. #6032
* [BUGFIX] Ingester: fix panic in WAL replay of certain native histograms. #6086

## 2.10.0

### Grafana Mimir

* [CHANGE] Store-gateway: skip verifying index header integrity upon loading. To enable verification set `blocks_storage.bucket_store.index_header.verify_on_load: true`. #5174
* [CHANGE] Querier: change the default value of the experimental `-querier.streaming-chunks-per-ingester-buffer-size` flag to 256. #5203
* [CHANGE] Querier: only initiate query requests to ingesters in the `ACTIVE` state in the ring. #5342
* [CHANGE] Querier: renamed `-querier.prefer-streaming-chunks` to `-querier.prefer-streaming-chunks-from-ingesters` to enable streaming chunks from ingesters to queriers. #5182
* [CHANGE] Querier: `-query-frontend.cache-unaligned-requests` has been moved from a global flag to a per-tenant override. #5312
* [CHANGE] Ingester: removed `cortex_ingester_shipper_dir_syncs_total` and `cortex_ingester_shipper_dir_sync_failures_total` metrics. The former metric was not much useful, and the latter was never incremented. #5396
* [CHANGE] Ingester: removed logging of errors related to hitting per-instance limits to reduce resource usage when ingesters are under pressure. #5585
* [CHANGE] gRPC clients: use default connect timeout of 5s, and therefore enable default connect backoff max delay of 5s. #5562
* [CHANGE] Ingester: the `-validation.create-grace-period` is now enforced in the ingester too, other than distributor and query-frontend. If you've configured `-validation.create-grace-period` then make sure the configuration is applied to ingesters too. #5712
* [CHANGE] Distributor: the `-validation.create-grace-period` is now enforced for examplars too in the distributor. If an examplar has timestamp greater than "now + grace_period", then the exemplar will be dropped and the metric `cortex_discarded_exemplars_total{reason="exemplar_too_far_in_future",user="..."}` increased. #5761
* [CHANGE] Query-frontend: the `-validation.create-grace-period` is now enforced in the query-frontend even when the configured value is 0. When the value is 0, the query end time range is truncated to the current real-world time. #5829
* [CHANGE] Store-gateway: deprecated configuration parameters for index header under `blocks-storage.bucket-store` and use a new configurations in `blocks-storage.bucket-store.index-header`, deprecated configuration will be removed in Mimir 2.12. Configuration changes: #5726
  * `-blocks-storage.bucket-store.index-header-lazy-loading-enabled` is deprecated, use the new configuration `-blocks-storage.bucket-store.index-header.lazy-loading-enabled`
  * `-blocks-storage.bucket-store.index-header-lazy-loading-idle-timeout` is deprecated, use the new configuration `-blocks-storage.bucket-store.index-header.lazy-loading-idle-timeout`
  * `-blocks-storage.bucket-store.index-header-lazy-loading-concurrency` is deprecated, use the new configuration `-blocks-storage.bucket-store.index-header.lazy-loading-concurrency`
* [CHANGE] Store-gateway: remove experimental fine-grained chunks caching. The following experimental configuration parameters have been removed `-blocks-storage.bucket-store.chunks-cache.fine-grained-chunks-caching-enabled`, `-blocks-storage.bucket-store.fine-grained-chunks-caching-ranges-per-series`. #5816 #5875
* [CHANGE] Ingester: remove deprecated `blocks-storage.tsdb.max-tsdb-opening-concurrency-on-startup`. #5850
* [FEATURE] Introduced `-distributor.service-overload-status-code-on-rate-limit-enabled` flag for configuring status code to 529 instead of 429 upon rate limit exhaustion. #5752
* [FEATURE] Cardinality API: added a new `count_method` parameter which enables counting active series. #5136
* [FEATURE] Query-frontend: added experimental support to cache cardinality, label names and label values query responses. The cache will be used when `-query-frontend.cache-results` is enabled, and `-query-frontend.results-cache-ttl-for-cardinality-query` or `-query-frontend.results-cache-ttl-for-labels-query` set to a value greater than 0. The following metrics have been added to track the query results cache hit ratio per `request_type`: #5212 #5235 #5426 #5524
  * `cortex_frontend_query_result_cache_requests_total{request_type="query_range|cardinality|label_names_and_values"}`
  * `cortex_frontend_query_result_cache_hits_total{request_type="query_range|cardinality|label_names_and_values"}`
* [FEATURE] Added `-<prefix>.s3.list-objects-version` flag to configure the S3 list objects version. #5099
* [FEATURE] Ingester: add optional CPU/memory utilization based read request limiting, considered experimental. Disabled by default, enable by configuring limits via both of the following flags: #5012 #5392 #5394 #5526 #5508 #5704
  * `-ingester.read-path-cpu-utilization-limit`
  * `-ingester.read-path-memory-utilization-limit`
  * `-ingester.log-utilization-based-limiter-cpu-samples`
* [FEATURE] Ruler: support filtering results from rule status endpoint by `file`, `rule_group` and `rule_name`. #5291
* [FEATURE] Ingester: add experimental support for creating tokens by using spread minimizing strategy. This can be enabled with `-ingester.ring.token-generation-strategy: spread-minimizing` and `-ingester.ring.spread-minimizing-zones: <all available zones>`. In that case `-ingester.ring.tokens-file-path` must be empty. #5308 #5324
* [FEATURE] Storegateway: Persist sparse index-headers to disk and read from disk on index-header loads instead of reconstructing. #5465 #5651 #5726
* [FEATURE] Ingester: add experimental CLI flag `-ingester.ring.spread-minimizing-join-ring-in-order` that allows an ingester to register tokens in the ring only after all previous ingesters (with ID lower than its own ID) have already been registered. #5541
* [FEATURE] Ingester: add experimental support to compact the TSDB Head when the number of in-memory series is equal or greater than `-blocks-storage.tsdb.early-head-compaction-min-in-memory-series`, and the ingester estimates that the per-tenant TSDB Head compaction will reduce in-memory series by at least `-blocks-storage.tsdb.early-head-compaction-min-estimated-series-reduction-percentage`. #5371
* [FEATURE] Ingester: add new metrics for tracking native histograms in active series: `cortex_ingester_active_native_histogram_series`, `cortex_ingester_active_native_histogram_series_custom_tracker`, `cortex_ingester_active_native_histogram_buckets`, `cortex_ingester_active_native_histogram_buckets_custom_tracker`. The first 2 are the subsets of the existing and unmodified `cortex_ingester_active_series` and `cortex_ingester_active_series_custom_tracker` respectively, only tracking native histogram series, and the last 2 are the equivalents for tracking the number of buckets in native histogram series. #5318
* [FEATURE] Add experimental CLI flag `-<prefix>.s3.native-aws-auth-enabled` that allows to enable the default credentials provider chain of the AWS SDK. #5636
* [FEATURE] Distributor: add experimental support for circuit breaking when writing to ingesters via `-ingester.client.circuit-breaker.enabled`, `-ingester.client.circuit-breaker.failure-threshold`, or `-ingester.client.circuit-breaker.cooldown-period` or their corresponding YAML. #5650
* [FEATURE] The following features are no longer considered experimental. #5701 #5872
  * Ruler storage cache (`-ruler-storage.cache.*`)
  * Exclude ingesters running in specific zones (`-ingester.ring.excluded-zones`)
  * Cardinality-based query sharding (`-query-frontend.query-sharding-target-series-per-shard`)
  * Cardinality query result caching (`-query-frontend.results-cache-ttl-for-cardinality-query`)
  * Label names and values query result caching (`-query-frontend.results-cache-ttl-for-labels-query`)
  * Query expression size limit (`-query-frontend.max-query-expression-size-bytes`)
  * Peer discovery / tenant sharding for overrides exporters (`-overrides-exporter.ring.enabled`)
  * Configuring enabled metrics in overrides exporter (`-overrides-exporter.enabled-metrics`)
  * Per-tenant results cache TTL (`-query-frontend.results-cache-ttl`, `-query-frontend.results-cache-ttl-for-out-of-order-time-window`)
  * Shutdown delay (`-shutdown-delay`)
* [FEATURE] Querier: add experimental CLI flag `-tenant-federation.max-concurrent` to adjust the max number of per-tenant queries that can be run at a time when executing a single multi-tenant query. #5874
* [FEATURE] Alertmanager: add Microsoft Teams as a supported integration. #5840
* [ENHANCEMENT] Overrides-exporter: Add new metrics for write path and alertmanager (`max_global_metadata_per_user`, `max_global_metadata_per_metric`, `request_rate`, `request_burst_size`, `alertmanager_notification_rate_limit`, `alertmanager_max_dispatcher_aggregation_groups`, `alertmanager_max_alerts_count`, `alertmanager_max_alerts_size_bytes`) and added flag `-overrides-exporter.enabled-metrics` to explicitly configure desired metrics, e.g. `-overrides-exporter.enabled-metrics=request_rate,ingestion_rate`. Default value for this flag is: `ingestion_rate,ingestion_burst_size,max_global_series_per_user,max_global_series_per_metric,max_global_exemplars_per_user,max_fetched_chunks_per_query,max_fetched_series_per_query,ruler_max_rules_per_rule_group,ruler_max_rule_groups_per_tenant`. #5376
* [ENHANCEMENT] Cardinality API: when zone aware replication is enabled, the label values cardinality API can now tolerate single zone failure #5178
* [ENHANCEMENT] Distributor: optimize sending requests to ingesters when incoming requests don't need to be modified. For now this feature can be disabled by setting `-timeseries-unmarshal-caching-optimization-enabled=false`. #5137
* [ENHANCEMENT] Add advanced CLI flags to control gRPC client behaviour: #5161
  * `-<prefix>.connect-timeout`
  * `-<prefix>.connect-backoff-base-delay`
  * `-<prefix>.connect-backoff-max-delay`
  * `-<prefix>.initial-stream-window-size`
  * `-<prefix>.initial-connection-window-size`
* [ENHANCEMENT] Query-frontend: added "response_size_bytes" field to "query stats" log. #5196
* [ENHANCEMENT] Querier: refine error messages for per-tenant query limits, informing the user of the preferred strategy for not hitting the limit, in addition to how they may tweak the limit. #5059
* [ENHANCEMENT] Distributor: optimize sending of requests to ingesters by reusing memory buffers for marshalling requests. This optimization can be enabled by setting `-distributor.write-requests-buffer-pooling-enabled` to `true`. #5195 #5805 #5830
* [ENHANCEMENT] Querier: add experimental `-querier.minimize-ingester-requests` option to initially query only the minimum set of ingesters required to reach quorum. #5202 #5259 #5263
* [ENHANCEMENT] Querier: improve error message when streaming chunks from ingesters to queriers and a query limit is reached. #5245
* [ENHANCEMENT] Use new data structure for labels, to reduce memory consumption. #3555 #5731
* [ENHANCEMENT] Update alpine base image to 3.18.2. #5276
* [ENHANCEMENT] Ruler: add `cortex_ruler_sync_rules_duration_seconds` metric, tracking the time spent syncing all rule groups owned by the ruler instance. #5311
* [ENHANCEMENT] Store-gateway: add experimental `blocks-storage.bucket-store.index-header-lazy-loading-concurrency` config option to limit the number of concurrent index-headers loads when lazy loading. #5313 #5605
* [ENHANCEMENT] Ingester and querier: improve level of detail in traces emitted for queries that hit ingesters. #5315
* [ENHANCEMENT] Querier: add `cortex_querier_queries_rejected_total` metric that counts the number of queries rejected due to hitting a limit (eg. max series per query or max chunks per query). #5316 #5440 #5450
* [ENHANCEMENT] Querier: add experimental `-querier.minimize-ingester-requests-hedging-delay` option to initiate requests to further ingesters when request minimisation is enabled and not all initial requests have completed. #5368
* [ENHANCEMENT] Clarify docs for `-ingester.client.*` flags to make it clear that these are used by both queriers and distributors. #5375
* [ENHANCEMENT] Querier and store-gateway: add experimental support for streaming chunks from store-gateways to queriers while evaluating queries. This can be enabled with `-querier.prefer-streaming-chunks-from-store-gateways=true`. #5182
* [ENHANCEMENT] Querier: enforce `max-chunks-per-query` limit earlier in query processing when streaming chunks from ingesters to queriers to avoid unnecessarily consuming resources for queries that will be aborted. #5369 #5447
* [ENHANCEMENT] Ingester: added `cortex_ingester_shipper_last_successful_upload_timestamp_seconds` metric tracking the last successful TSDB block uploaded to the bucket (unix timestamp in seconds). #5396
* [ENHANCEMENT] Ingester: add two metrics tracking resource utilization calculated by utilization based limiter: #5496
  * `cortex_ingester_utilization_limiter_current_cpu_load`: The current exponential weighted moving average of the ingester's CPU load
  * `cortex_ingester_utilization_limiter_current_memory_usage_bytes`: The current ingester memory utilization
* [ENHANCEMENT] Ruler: added `insight=true` field to ruler's prometheus component for rule evaluation logs. #5510
* [ENHANCEMENT] Distributor Ingester: add metrics to count the number of requests rejected for hitting per-instance limits, `cortex_distributor_instance_rejected_requests_total` and `cortex_ingester_instance_rejected_requests_total` respectively. #5551
* [ENHANCEMENT] Distributor: add support for ingesting exponential histograms that are over the native histogram scale limit of 8 in OpenTelemetry format by downscaling them. #5532 #5607
* [ENHANCEMENT] General: buffered logging: #5506
  * `-log.buffered` CLI flag enable buffered logging.
* [ENHANCEMENT] Distributor: add more detailed information to traces generated while processing OTLP write requests. #5539
* [ENHANCEMENT] Distributor: improve performance ingesting OTLP payloads. #5531 #5607 #5616
* [ENHANCEMENT] Ingester: optimize label-values with matchers call when number of matched series is small. #5600
* [ENHANCEMENT] Compactor: delete bucket-index, markers and debug files if there are no blocks left in the bucket index. This cleanup must be enabled by using `-compactor.no-blocks-file-cleanup-enabled` option. #5648
* [ENHANCEMENT] Ingester: reduce memory usage of active series tracker. #5665
* [ENHANCEMENT] Store-gateway: added `-store-gateway.sharding-ring.auto-forget-enabled` configuration parameter to control whether store-gateway auto-forget feature should be enabled or disabled (enabled by default). #5702
* [ENHANCEMENT] Compactor: added per tenant block upload counters `cortex_block_upload_api_blocks_total`, `cortex_block_upload_api_bytes_total`, and `cortex_block_upload_api_files_total`. #5738
* [ENHANCEMENT] Compactor: verify time range of compacted block(s) matches the time range of input blocks. #5760
* [ENHANCEMENT] Querier: improved observability of calls to ingesters during queries. #5724
* [ENHANCEMENT] Compactor: block backfilling logging is now more verbose. #5711
* [ENHANCEMENT] Added support to rate limit application logs: #5764
  * `-log.rate-limit-enabled`
  * `-log.rate-limit-logs-per-second`
  * `-log.rate-limit-logs-per-second-burst`
* [ENHANCEMENT] Ingester: added `cortex_ingester_tsdb_head_min_timestamp_seconds` and `cortex_ingester_tsdb_head_max_timestamp_seconds` metrics which return min and max time of all TSDB Heads open in an ingester. #5786 #5815
* [ENHANCEMENT] Querier: cancel query requests to ingesters in a zone upon first error received from the zone, to reduce wasted effort spent computing results that won't be used #5764
* [ENHANCEMENT] All: improve tracing of internal HTTP requests sent over httpgrpc. #5782
* [ENHANCEMENT] Querier: add experimental per-query chunks limit based on an estimate of the number of chunks that will be sent from ingesters and store-gateways that is enforced earlier during query evaluation. This limit is disabled by default and can be configured with `-querier.max-estimated-fetched-chunks-per-query-multiplier`. #5765
* [ENHANCEMENT] Ingester: add UI for listing tenants with TSDB on given ingester and viewing details of tenants's TSDB on given ingester. #5803 #5824
* [ENHANCEMENT] Querier: improve observability of calls to store-gateways during queries. #5809
* [ENHANCEMENT] Query-frontend: improve tracing of interactions with query-scheduler. #5818
* [ENHANCEMENT] Query-scheduler: improve tracing of requests when request is rejected by query-scheduler. #5848
* [ENHANCEMENT] Ingester: avoid logging some errors that could cause logging contention. #5494 #5581
* [ENHANCEMENT] Store-gateway: wait for query gate after loading blocks. #5507
* [ENHANCEMENT] Store-gateway: always include `__name__` posting group in selection in order to reduce the number of object storage API calls. #5246
* [ENHANCEMENT] Ingester: track active series by ref instead of hash/labels to reduce memory usage. #5134 #5193
* [ENHANCEMENT] Go: updated to 1.21.1. #5955 #5960
* [ENHANCEMENT] Alertmanager: updated to alertmanager 0.26.0. #5840
* [BUGFIX] Ingester: Handle when previous ring state is leaving and the number of tokens has changed. #5204
* [BUGFIX] Querier: fix issue where queries that use the `timestamp()` function fail with `execution: attempted to read series at index 0 from stream, but the stream has already been exhausted` if streaming chunks from ingesters to queriers is enabled. #5370
* [BUGFIX] memberlist: bring back `memberlist_client_kv_store_count` metric that used to exist in Cortex, but got lost during dskit updates before Mimir 2.0. #5377
* [BUGFIX] Querier: pass on HTTP 503 query response code. #5364
* [BUGFIX] Store-gateway: Fix issue where stopping a store-gateway could cause all store-gateways to unload all blocks. #5464
* [BUGFIX] Allocate ballast in smaller blocks to avoid problem when entire ballast was kept in memory working set. #5565
* [BUGFIX] Querier: retry frontend result notification when an error is returned. #5591
* [BUGFIX] Querier: fix issue where `cortex_ingester_client_request_duration_seconds` metric did not include streaming query requests that did not return any series. #5695
* [BUGFIX] Ingester: fix ActiveSeries tracker double-counting series that have been deleted from the Head while still being active and then recreated again. #5678
* [BUGFIX] Ingester: don't set "last update time" of TSDB into the future when opening TSDB. This could prevent detecting of idle TSDB for a long time, if sample in distant future was ingested. #5787
* [BUGFIX] Store-gateway: fix bug when lazy index header could be closed prematurely even when still in use. #5795
* [BUGFIX] Ruler: gracefully shut down rule evaluations. #5778
* [BUGFIX] Querier: fix performance when ingesters stream samples. #5836
* [BUGFIX] Ingester: fix spurious `not found` errors on label values API during head compaction. #5957
* [BUGFIX] All: updated Minio object storage client from 7.0.62 to 7.0.63 to fix auto-detection of AWS GovCloud environments. #5905

### Mixin

* [CHANGE] Dashboards: show all workloads in selected namespace on "rollout progress" dashboard. #5113
* [CHANGE] Dashboards: show the number of updated and ready pods for each workload in the "rollout progress" panel on the "rollout progress" dashboard. #5113
* [CHANGE] Dashboards: removed "Query results cache misses" panel on the "Mimir / Queries" dashboard. #5423
* [CHANGE] Dashboards: default to shared crosshair on all dashboards. #5489
* [CHANGE] Dashboards: sort variable drop-down lists from A to Z, rather than Z to A. #5490
* [CHANGE] Alerts: removed `MimirProvisioningTooManyActiveSeries` alert. You should configure `-ingester.instance-limits.max-series` and rely on `MimirIngesterReachingSeriesLimit` alert instead. #5593
* [CHANGE] Alerts: removed `MimirProvisioningTooManyWrites` alert. The alerting threshold used in this alert was chosen arbitrarily and ingesters receiving an higher number of samples / sec don't necessarily have any issue. You should rely on SLOs metrics and alerts instead. #5706
* [CHANGE] Alerts: don't raise `MimirRequestErrors` or `MimirRequestLatency` alert for the `/debug/pprof` endpoint. #5826
* [ENHANCEMENT] Dashboards: adjust layout of "rollout progress" dashboard panels so that the "rollout progress" panel doesn't require scrolling. #5113
* [ENHANCEMENT] Dashboards: show container name first in "pods count per version" panel on "rollout progress" dashboard. #5113
* [ENHANCEMENT] Dashboards: show time spend waiting for turn when lazy loading index headers in the "index-header lazy load gate latency" panel on the "queries" dashboard. #5313
* [ENHANCEMENT] Dashboards: split query results cache hit ratio by request type in "Query results cache hit ratio" panel on the "Mimir / Queries" dashboard. #5423
* [ENHANCEMENT] Dashboards: add "rejected queries" panel to "queries" dashboard. #5429
* [ENHANCEMENT] Dashboards: add native histogram active series and active buckets to "tenants" dashboard. #5543
* [ENHANCEMENT] Dashboards: add panels to "Mimir / Writes" for requests rejected for per-instance limits. #5638
* [ENHANCEMENT] Dashboards: rename "Blocks currently loaded" to "Blocks currently owned" in the "Mimir / Queries" dashboard. #5705
* [ENHANCEMENT] Alerts: Add `MimirIngestedDataTooFarInTheFuture` warning alert that triggers when Mimir ingests sample with timestamp more than 1h in the future. #5822
* [BUGFIX] Alerts: fix `MimirIngesterRestarts` to fire only when the ingester container is restarted, excluding the cases the pod is rescheduled. #5397
* [BUGFIX] Dashboards: fix "unhealthy pods" panel on "rollout progress" dashboard showing only a number rather than the name of the workload and the number of unhealthy pods if only one workload has unhealthy pods. #5113 #5200
* [BUGFIX] Alerts: fixed `MimirIngesterHasNotShippedBlocks` and `MimirIngesterHasNotShippedBlocksSinceStart` alerts. #5396
* [BUGFIX] Alerts: Fix `MimirGossipMembersMismatch` to include `admin-api` and custom compactor pods. `admin-api` is a GEM component. #5641 #5797
* [BUGFIX] Dashboards: fix autoscaling dashboard panels that could show multiple series for a single component. #5810
* [BUGFIX] Dashboards: fix ruler-querier scaling metric panel query and split into CPU and memory scaling metric panels. #5739

### Jsonnet

* [CHANGE] Removed `_config.querier.concurrency` configuration option and replaced it with `_config.querier_max_concurrency` and `_config.ruler_querier_max_concurrency` to allow to easily fine tune it for different querier deployments. #5322
* [CHANGE] Change `_config.multi_zone_ingester_max_unavailable` to 50. #5327
* [CHANGE] Change distributors rolling update strategy configuration: `maxSurge` and `maxUnavailable` are set to `15%` and `0`. #5714
* [FEATURE] Alertmanager: Add horizontal pod autoscaler config, that can be enabled using `autoscaling_alertmanager_enabled: true`. #5194 #5249
* [ENHANCEMENT] Enable the `track_sizes` feature for Memcached pods to help determine cache efficiency. #5209
* [ENHANCEMENT] Add per-container map for environment variables. #5181
* [ENHANCEMENT] Add `PodDisruptionBudget`s for compactor, continuous-test, distributor, overrides-exporter, querier, query-frontend, query-scheduler, rollout-operator, ruler, ruler-querier, ruler-query-frontend, ruler-query-scheduler, and all memcached workloads. #5098
* [ENHANCEMENT] Ruler: configure the ruler storage cache when the metadata cache is enabled. #5326 #5334
* [ENHANCEMENT] Shuffle-sharding: ingester shards in user-classes can now be configured to target different series and limit percentage utilization through `_config.shuffle_sharding.target_series_per_ingester` and `_config.shuffle_sharding.target_utilization_percentage` values. #5470
* [ENHANCEMENT] Distributor: allow adjustment of the targeted CPU usage as a percentage of requested CPU. This can be adjusted with `_config.autoscaling_distributor_cpu_target_utilization`. #5525
* [ENHANCEMENT] Ruler: add configuration option `_config.ruler_remote_evaluation_max_query_response_size_bytes` to easily set the maximum query response size allowed (in bytes). #5592
* [ENHANCEMENT] Distributor: dynamically set `GOMAXPROCS` based on the CPU request. This should reduce distributor CPU utilization, assuming the CPU request is set to a value close to the actual utilization. #5588
* [ENHANCEMENT] Querier: dynamically set `GOMAXPROCS` based on the CPU request. This should reduce noisy neighbour issues created by the querier, whose CPU utilization could eventually saturate the Kubernetes node if unbounded. #5646 #5658
* [ENHANCEMENT] Allow to remove an entry from the configured environment variable for a given component, setting the environment value to `null` in the `*_env_map` objects (e.g. `store_gateway_env_map+:: { 'field': null}`). #5599
* [ENHANCEMENT] Allow overriding the default number of replicas for `etcd`. #5589
* [ENHANCEMENT] Memcached: reduce memory request for results, chunks and metadata caches. The requested memory is 5% greater than the configured memcached max cache size. #5661
* [ENHANCEMENT] Autoscaling: Add the following configuration options to fine tune autoscaler target utilization: #5679 #5682 #5689
  * `autoscaling_querier_target_utilization` (defaults to `0.75`)
  * `autoscaling_mimir_read_target_utilization` (defaults to `0.75`)
  * `autoscaling_ruler_querier_cpu_target_utilization` (defaults to `1`)
  * `autoscaling_distributor_memory_target_utilization` (defaults to `1`)
  * `autoscaling_ruler_cpu_target_utilization` (defaults to `1`)
  * `autoscaling_query_frontend_cpu_target_utilization` (defaults to `1`)
  * `autoscaling_ruler_query_frontend_cpu_target_utilization` (defaults to `1`)
  * `autoscaling_alertmanager_cpu_target_utilization` (defaults to `1`)
* [ENHANCEMENT] Gossip-ring: add appProtocol for istio compatibility. #5680
* [ENHANCEMENT] Add _config.commonConfig to allow adding common configuration parameters for all Mimir components. #5703
* [ENHANCEMENT] Update rollout-operator to `v0.7.0`. #5718
* [ENHANCEMENT] Increase the default rollout speed for store-gateway when lazy loading is disabled. #5823
* [ENHANCEMENT] Add autoscaling on memory for ruler-queriers. #5739
* [ENHANCEMENT] Deduplicate scaled object creation for most objects that scale on CPU and memory. #6411
* [BUGFIX] Fix compilation when index, chunks or metadata caches are disabled. #5710
* [BUGFIX] Autoscaling: treat OOMing containers as though they are using their full memory request. #5739
* [BUGFIX] Autoscaling: if no containers are up, report 0 memory usage instead of no data. #6411

### Mimirtool

* [ENHANCEMENT] Mimirtool uses paging to fetch all dashboards from Grafana when running `mimirtool analyse grafana`. This allows the tool to work correctly when running against Grafana instances with more than a 1000 dashboards. #5825
* [ENHANCEMENT] Extract metric name from queries that have a `__name__` matcher. #5911
* [BUGFIX] Mimirtool no longer parses label names as metric names when handling templating variables that are populated using `label_values(<label_name>)` when running `mimirtool analyse grafana`. #5832
* [BUGFIX] Fix panic when analyzing a grafana dashboard with multiline queries in templating variables. #5911

### Query-tee

* [CHANGE] Proxy `Content-Type` response header from backend. Previously `Content-Type: text/plain; charset=utf-8` was returned on all requests. #5183
* [CHANGE] Increase default value of `-proxy.compare-skip-recent-samples` to avoid racing with recording rule evaluation. #5561
* [CHANGE] Add `-backend.skip-tls-verify` to optionally skip TLS verification on backends. #5656

### Documentation

* [CHANGE] Fix reference to `get-started` documentation directory. #5476
* [CHANGE] Fix link to external OTLP/HTTP documentation.
* [ENHANCEMENT] Improved `MimirRulerTooManyFailedQueries` runbook. #5586
* [ENHANCEMENT] Improved "Recover accidentally deleted blocks" runbook. #5620
* [ENHANCEMENT] Documented options and trade-offs to query label names and values. #5582
* [ENHANCEMENT] Improved `MimirRequestErrors` runbook for alertmanager. #5694

### Tools

* [CHANGE] copyblocks: add support for S3 and the ability to copy between different object storage services. Due to this, the `-source-service` and `-destination-service` flags are now required and the `-service` flag has been removed. #5486
* [FEATURE] undelete-block-gcs: Added new tool for undeleting blocks on GCS storage. #5610 #5855
* [FEATURE] wal-reader: Added new tool for printing entries in TSDB WAL. #5780
* [ENHANCEMENT] ulidtime: add -seconds flag to print timestamps as Unix timestamps. #5621
* [ENHANCEMENT] ulidtime: exit with status code 1 if some ULIDs can't be parsed. #5621
* [ENHANCEMENT] tsdb-index-toc: added index-header size estimates. #5652
* [BUGFIX] Stop tools from panicking when `-help` flag is passed. #5412
* [BUGFIX] Remove github.com/golang/glog command line flags from tools. #5413

## 2.9.4

### Grafana Mimir

* [ENHANCEMENT] Update Docker base images from `alpine:3.18.3` to `alpine:3.18.5`. #6895

## 2.9.3

### Grafana Mimir

* [BUGFIX] Update `go.opentelemetry.io/contrib/instrumentation/net/http/otelhttp` to `0.44` which includes a fix for CVE-2023-45142. #6637

## 2.9.2

### Grafana Mimir

* [BUGFIX] Update grpc-go library to 1.56.3 and `golang.org/x/net` to `0.17`, which include fix for CVE-2023-44487. #6353 #6364

## 2.9.1

### Grafana Mimir

* [ENHANCEMENT] Update alpine base image to 3.18.3. #6021

## 2.9.0

### Grafana Mimir

* [CHANGE] Store-gateway: change expanded postings, postings, and label values index cache key format. These caches will be invalidated when rolling out the new Mimir version. #4770 #4978 #5037
* [CHANGE] Distributor: remove the "forwarding" feature as it isn't necessary anymore. #4876
* [CHANGE] Query-frontend: Change the default value of `-query-frontend.query-sharding-max-regexp-size-bytes` from `0` to `4096`. #4932
* [CHANGE] Querier: `-querier.query-ingesters-within` has been moved from a global flag to a per-tenant override. #4287
* [CHANGE] Querier: Use `-blocks-storage.tsdb.retention-period` instead of `-querier.query-ingesters-within` for calculating the lookback period for shuffle sharded ingesters. Setting `-querier.query-ingesters-within=0` no longer disables shuffle sharding on the read path. #4287
* [CHANGE] Block upload: `/api/v1/upload/block/{block}/files` endpoint now allows file uploads with no `Content-Length`. #4956
* [CHANGE] Store-gateway: deprecate configuration parameters for chunk pooling, they will be removed in Mimir 2.11. The following options are now also ignored: #4996
  * `-blocks-storage.bucket-store.max-chunk-pool-bytes`
  * `-blocks-storage.bucket-store.chunk-pool-min-bucket-size-bytes`
  * `-blocks-storage.bucket-store.chunk-pool-max-bucket-size-bytes`
* [CHANGE] Store-gateway: remove metrics `cortex_bucket_store_chunk_pool_requested_bytes_total` and `cortex_bucket_store_chunk_pool_returned_bytes_total`. #4996
* [CHANGE] Compactor: change default of `-compactor.partial-block-deletion-delay` to `1d`. This will automatically clean up partial blocks that were a result of failed block upload or deletion. #5026
* [CHANGE] Compactor: the deprecated configuration parameter `-compactor.consistency-delay` has been removed. #5050
* [CHANGE] Store-gateway: the deprecated configuration parameter `-blocks-storage.bucket-store.consistency-delay` has been removed. #5050
* [CHANGE] The configuration parameter `-blocks-storage.bucket-store.bucket-index.enabled` has been deprecated and will be removed in Mimir 2.11. Mimir is running by default with the bucket index enabled since version 2.0, and starting from the version 2.11 it will not be possible to disable it. #5051
* [CHANGE] The configuration parameters `-querier.iterators` and `-query.batch-iterators` have been deprecated and will be removed in Mimir 2.11. Mimir runs by default with `-querier.batch-iterators=true`, and starting from version 2.11 it will not be possible to change this. #5114
* [CHANGE] Compactor: change default of `-compactor.first-level-compaction-wait-period` to 25m. #5128
* [CHANGE] Ruler: changed default of `-ruler.poll-interval` from `1m` to `10m`. Starting from this release, the configured rule groups will also be re-synced each time they're modified calling the ruler configuration API. #5170
* [FEATURE] Query-frontend: add `-query-frontend.log-query-request-headers` to enable logging of request headers in query logs. #5030
* [FEATURE] Store-gateway: add experimental feature to retain lazy-loaded index headers between restarts by eagerly loading them during startup. This is disabled by default and can only be enabled if lazy loading is enabled. To enable this set the following: #5606
  * `-blocks-storage.bucket-store.index-header-lazy-loading-enabled` must be set to true
  * `-blocks-storage.bucket-store.index-header.eager-loading-startup-enabled` must be set to true
* [ENHANCEMENT] Add per-tenant limit `-validation.max-native-histogram-buckets` to be able to ignore native histogram samples that have too many buckets. #4765
* [ENHANCEMENT] Store-gateway: reduce memory usage in some LabelValues calls. #4789
* [ENHANCEMENT] Store-gateway: add a `stage` label to the metric `cortex_bucket_store_series_data_touched`. This label now applies to `data_type="chunks"` and `data_type="series"`. The `stage` label has 2 values: `processed` - the number of series that parsed - and `returned` - the number of series selected from the processed bytes to satisfy the query. #4797 #4830
* [ENHANCEMENT] Distributor: make `__meta_tenant_id` label available in relabeling rules configured via `metric_relabel_configs`. #4725
* [ENHANCEMENT] Compactor: added the configurable limit `compactor.block-upload-max-block-size-bytes` or `compactor_block_upload_max_block_size_bytes` to limit the byte size of uploaded or validated blocks. #4680
* [ENHANCEMENT] Querier: reduce CPU utilisation when shuffle sharding is enabled with large shard sizes. #4851
* [ENHANCEMENT] Packaging: facilitate configuration management by instructing systemd to start mimir with a configuration file. #4810
* [ENHANCEMENT] Store-gateway: reduce memory allocations when looking up postings from cache. #4861 #4869 #4962 #5047
* [ENHANCEMENT] Store-gateway: retain only necessary bytes when reading series from the bucket. #4926
* [ENHANCEMENT] Ingester, store-gateway: clear the shutdown marker after a successful shutdown to enable reusing their persistent volumes in case the ingester or store-gateway is restarted. #4985
* [ENHANCEMENT] Store-gateway, query-frontend: Reduced memory allocations when looking up cached entries from Memcached. #4862
* [ENHANCEMENT] Alertmanager: Add additional template function `queryFromGeneratorURL` returning query URL decoded query from the `GeneratorURL` field of an alert. #4301
* [ENHANCEMENT] Ruler: added experimental ruler storage cache support. The cache should reduce the number of "list objects" API calls issued to the object storage when there are 2+ ruler replicas running in a Mimir cluster. The cache can be configured setting `-ruler-storage.cache.*` CLI flags or their respective YAML config options. #4950 #5054
* [ENHANCEMENT] Store-gateway: added HTTP `/store-gateway/prepare-shutdown` endpoint for gracefully scaling down of store-gateways. A gauge `cortex_store_gateway_prepare_shutdown_requested` has been introduced for tracing this process. #4955
* [ENHANCEMENT] Updated Kuberesolver dependency (github.com/sercand/kuberesolver) from v2.4.0 to v4.0.0 and gRPC dependency (google.golang.org/grpc) from v1.47.0 to v1.53.0. #4922
* [ENHANCEMENT] Introduced new options for logging HTTP request headers: `-server.log-request-headers` enables logging HTTP request headers, `-server.log-request-headers-exclude-list` lists headers which should not be logged. #4922
* [ENHANCEMENT] Block upload: `/api/v1/upload/block/{block}/files` endpoint now disables read and write HTTP timeout, overriding `-server.http-read-timeout` and `-server.http-write-timeout` values. This is done to allow large file uploads to succeed. #4956
* [ENHANCEMENT] Alertmanager: Introduce new metrics from upstream. #4918
  * `cortex_alertmanager_notifications_failed_total` (added `reason` label)
  * `cortex_alertmanager_nflog_maintenance_total`
  * `cortex_alertmanager_nflog_maintenance_errors_total`
  * `cortex_alertmanager_silences_maintenance_total`
  * `cortex_alertmanager_silences_maintenance_errors_total`
* [ENHANCEMENT] Add native histogram support for `cortex_request_duration_seconds` metric family. #4987
* [ENHANCEMENT] Ruler: do not list rule groups in the object storage for disabled tenants. #5004
* [ENHANCEMENT] Query-frontend and querier: add HTTP API endpoint `<prometheus-http-prefix>/api/v1/format_query` to format a PromQL query. #4373
* [ENHANCEMENT] Query-frontend: Add `cortex_query_frontend_regexp_matcher_count` and `cortex_query_frontend_regexp_matcher_optimized_count` metrics to track optimization of regular expression label matchers. #4813
* [ENHANCEMENT] Alertmanager: Add configuration option to enable or disable the deletion of alertmanager state from object storage. This is useful when migrating alertmanager tenants from one cluster to another, because it avoids a condition where the state object is copied but then deleted before the configuration object is copied. #4989
* [ENHANCEMENT] Querier: only use the minimum set of chunks from ingesters when querying, and cancel unnecessary requests to ingesters sooner if we know their results won't be used. #5016
* [ENHANCEMENT] Add `-enable-go-runtime-metrics` flag to expose all go runtime metrics as Prometheus metrics. #5009
* [ENHANCEMENT] Ruler: trigger a synchronization of tenant's rule groups as soon as they change the rules configuration via API. This synchronization is in addition of the periodic syncing done every `-ruler.poll-interval`. The new behavior is enabled by default, but can be disabled with `-ruler.sync-rules-on-changes-enabled=false` (configurable on a per-tenant basis too). If you disable the new behaviour, then you may want to revert `-ruler.poll-interval` to `1m`. #4975 #5053 #5115 #5170
* [ENHANCEMENT] Distributor: Improve invalid tenant shard size error message. #5024
* [ENHANCEMENT] Store-gateway: record index header loading time separately in `cortex_bucket_store_series_request_stage_duration_seconds{stage="load_index_header"}`. Now index header loading will be visible in the "Mimir / Queries" dashboard in the "Series request p99/average latency" panels. #5011 #5062
* [ENHANCEMENT] Querier and ingester: add experimental support for streaming chunks from ingesters to queriers while evaluating queries. This can be enabled with `-querier.prefer-streaming-chunks=true`. #4886 #5078 #5094 #5126
* [ENHANCEMENT] Update Docker base images from `alpine:3.17.3` to `alpine:3.18.0`. #5065
* [ENHANCEMENT] Compactor: reduced the number of "object exists" API calls issued by the compactor to the object storage when syncing block's `meta.json` files. #5063
* [ENHANCEMENT] Distributor: Push request rate limits (`-distributor.request-rate-limit` and `-distributor.request-burst-size`) and their associated YAML configuration are now stable. #5124
* [ENHANCEMENT] Go: updated to 1.20.5. #5185
* [ENHANCEMENT] Update alpine base image to 3.18.2. #5274 #5276
* [BUGFIX] Metadata API: Mimir will now return an empty object when no metadata is available, matching Prometheus. #4782
* [BUGFIX] Store-gateway: add collision detection on expanded postings and individual postings cache keys. #4770
* [BUGFIX] Ruler: Support the `type=alert|record` query parameter for the API endpoint `<prometheus-http-prefix>/api/v1/rules`. #4302
* [BUGFIX] Backend: Check that alertmanager's data-dir doesn't overlap with bucket-sync dir. #4921
* [BUGFIX] Alertmanager: Allow to rate-limit webex, telegram and discord notifications. #4979
* [BUGFIX] Store-gateway: panics when decoding LabelValues responses that contain more than 655360 values. These responses are no longer cached. #5021
* [BUGFIX] Querier: don't leak memory when processing query requests from query-frontends (ie. when the query-scheduler is disabled). #5199

### Documentation

* [ENHANCEMENT] Improve `MimirIngesterReachingTenantsLimit` runbook. #4744 #4752
* [ENHANCEMENT] Add `symbol table size exceeds` case to `MimirCompactorHasNotSuccessfullyRunCompaction` runbook. #4945
* [ENHANCEMENT] Clarify which APIs use query sharding. #4948

### Mixin

* [CHANGE] Alerts: Remove `MimirQuerierHighRefetchRate`. #4980
* [CHANGE] Alerts: Remove `MimirTenantHasPartialBlocks`. This is obsoleted by the changed default of `-compactor.partial-block-deletion-delay` to `1d`, which will auto remediate this alert. #5026
* [ENHANCEMENT] Alertmanager dashboard: display active aggregation groups #4772
* [ENHANCEMENT] Alerts: `MimirIngesterTSDBWALCorrupted` now only fires when there are more than one corrupted WALs in single-zone deployments and when there are more than two zones affected in multi-zone deployments. #4920
* [ENHANCEMENT] Alerts: added labels to duplicated `MimirRolloutStuck` and `MimirCompactorHasNotUploadedBlocks` rules in order to distinguish them. #5023
* [ENHANCEMENT] Dashboards: fix holes in graph for lightly loaded clusters #4915
* [ENHANCEMENT] Dashboards: allow configuring additional services for the Rollout Progress dashboard. #5007
* [ENHANCEMENT] Alerts: do not fire `MimirAllocatingTooMuchMemory` alert for any matching container outside of namespaces where Mimir is running. #5089
* [BUGFIX] Dashboards: show cancelled requests in a different color to successful requests in throughput panels on dashboards. #5039
* [BUGFIX] Dashboards: fix dashboard panels that showed percentages with axes from 0 to 10000%. #5084
* [BUGFIX] Remove dependency on upstream Kubernetes mixin. #4732

### Jsonnet

* [CHANGE] Ruler: changed ruler autoscaling policy, extended scale down period from 60s to 600s. #4786
* [CHANGE] Update to v0.5.0 rollout-operator. #4893
* [CHANGE] Backend: add `alertmanager_args` to `mimir-backend` when running in read-write deployment mode. Remove hardcoded `filesystem` alertmanager storage. This moves alertmanager's data-dir to `/data/alertmanager` by default. #4907 #4921
* [CHANGE] Remove `-pdb` suffix from `PodDisruptionBudget` names. This will create new `PodDisruptionBudget` resources. Make sure to prune the old resources; otherwise, rollouts will be blocked. #5109
* [CHANGE] Query-frontend: enable query sharding for cardinality estimation via `-query-frontend.query-sharding-target-series-per-shard` by default if the results cache is enabled. #5128
* [ENHANCEMENT] Ingester: configure `-blocks-storage.tsdb.head-compaction-interval=15m` to spread TSDB head compaction over a wider time range. #4870
* [ENHANCEMENT] Ingester: configure `-blocks-storage.tsdb.wal-replay-concurrency` to CPU request minus 1. #4864
* [ENHANCEMENT] Compactor: configure `-compactor.first-level-compaction-wait-period` to TSDB head compaction interval plus 10 minutes. #4872
* [ENHANCEMENT] Store-gateway: set `GOMEMLIMIT` to the memory request value. This should reduce the likelihood the store-gateway may go out of memory, at the cost of an higher CPU utilization due to more frequent garbage collections when the memory utilization gets closer or above the configured requested memory. #4971
* [ENHANCEMENT] Store-gateway: dynamically set `GOMAXPROCS` based on the CPU request. This should reduce the likelihood a high load on the store-gateway will slow down the entire Kubernetes node. #5104
* [ENHANCEMENT] Store-gateway: add `store_gateway_lazy_loading_enabled` configuration option which combines disabled lazy-loading and reducing blocks sync concurrency. Reducing blocks sync concurrency improves startup times with disabled lazy loading on HDDs. #5025
* [ENHANCEMENT] Update `rollout-operator` image to `v0.6.0`. #5155
* [BUGFIX] Backend: configure `-ruler.alertmanager-url` to `mimir-backend` when running in read-write deployment mode. #4892
* [ENHANCEMENT] Memcached: don't overwrite upsteam memcached statefulset jsonnet to allow chosing between antiAffinity and topologySpreadConstraints.

### Mimirtool

* [CHANGE] check rules: will fail on duplicate rules when `--strict` is provided. #5035
* [FEATURE] sync/diff can now include/exclude namespaces based on a regular expression using `--namespaces-regex` and `--ignore-namespaces-regex`. #5100
* [ENHANCEMENT] analyze prometheus: allow to specify `-prometheus-http-prefix`. #4966
* [ENHANCEMENT] analyze grafana: allow to specify `--folder-title` to limit dashboards analysis based on their exact folder title. #4973

### Tools

* [CHANGE] copyblocks: copying between Azure Blob Storage buckets is now supported in addition to copying between Google Cloud Storage buckets. As a result, the `--service` flag is now required to be specified (accepted values are `gcs` or `abs`). #4756

## 2.8.0

### Grafana Mimir

* [CHANGE] Ingester: changed experimental CLI flag from `-out-of-order-blocks-external-label-enabled` to `-ingester.out-of-order-blocks-external-label-enabled` #4440
* [CHANGE] Store-gateway: The following metrics have been removed: #4332
  * `cortex_bucket_store_series_get_all_duration_seconds`
  * `cortex_bucket_store_series_merge_duration_seconds`
* [CHANGE] Ingester: changed default value of `-blocks-storage.tsdb.retention-period` from `24h` to `13h`. If you're running Mimir with a custom configuration and you're overriding `-querier.query-store-after` to a value greater than the default `12h` then you should increase `-blocks-storage.tsdb.retention-period` accordingly. #4382
* [CHANGE] Ingester: the configuration parameter `-blocks-storage.tsdb.max-tsdb-opening-concurrency-on-startup` has been deprecated and will be removed in Mimir 2.10. #4445
* [CHANGE] Query-frontend: Cached results now contain timestamp which allows Mimir to check if cached results are still valid based on current TTL configured for tenant. Results cached by previous Mimir version are used until they expire from cache, which can take up to 7 days. If you need to use per-tenant TTL sooner, please flush results cache manually. #4439
* [CHANGE] Ingester: the `cortex_ingester_tsdb_wal_replay_duration_seconds` metrics has been removed. #4465
* [CHANGE] Query-frontend and ruler: use protobuf internal query result payload format by default. This feature is no longer considered experimental. #4557 #4709
* [CHANGE] Ruler: reject creating federated rule groups while tenant federation is disabled. Previously the rule groups would be silently dropped during bucket sync. #4555
* [CHANGE] Compactor: the `/api/v1/upload/block/{block}/finish` endpoint now returns a `429` status code when the compactor has reached the limit specified by `-compactor.max-block-upload-validation-concurrency`. #4598
* [CHANGE] Compactor: when starting a block upload the maximum byte size of the block metadata provided in the request body is now limited to 1 MiB. If this limit is exceeded a `413` status code is returned. #4683
* [CHANGE] Store-gateway: cache key format for expanded postings has changed. This will invalidate the expanded postings in the index cache when deployed. #4667
* [FEATURE] Cache: Introduce experimental support for using Redis for results, chunks, index, and metadata caches. #4371
* [FEATURE] Vault: Introduce experimental integration with Vault to fetch secrets used to configure TLS for clients. Server TLS secrets will still be read from a file. `tls-ca-path`, `tls-cert-path` and `tls-key-path` will denote the path in Vault for the following CLI flags when `-vault.enabled` is true: #4446.
  * `-distributor.ha-tracker.etcd.*`
  * `-distributor.ring.etcd.*`
  * `-distributor.forwarding.grpc-client.*`
  * `-querier.store-gateway-client.*`
  * `-ingester.client.*`
  * `-ingester.ring.etcd.*`
  * `-querier.frontend-client.*`
  * `-query-frontend.grpc-client-config.*`
  * `-query-frontend.results-cache.redis.*`
  * `-blocks-storage.bucket-store.index-cache.redis.*`
  * `-blocks-storage.bucket-store.chunks-cache.redis.*`
  * `-blocks-storage.bucket-store.metadata-cache.redis.*`
  * `-compactor.ring.etcd.*`
  * `-store-gateway.sharding-ring.etcd.*`
  * `-ruler.client.*`
  * `-ruler.alertmanager-client.*`
  * `-ruler.ring.etcd.*`
  * `-ruler.query-frontend.grpc-client-config.*`
  * `-alertmanager.sharding-ring.etcd.*`
  * `-alertmanager.alertmanager-client.*`
  * `-memberlist.*`
  * `-query-scheduler.grpc-client-config.*`
  * `-query-scheduler.ring.etcd.*`
  * `-overrides-exporter.ring.etcd.*`
* [FEATURE] Distributor, ingester, querier, query-frontend, store-gateway: add experimental support for native histograms. Requires that the experimental protobuf query result response format is enabled by `-query-frontend.query-result-response-format=protobuf` on the query frontend. #4286 #4352 #4354 #4376 #4377 #4387 #4396 #4425 #4442 #4494 #4512 #4513 #4526
* [FEATURE] Added `-<prefix>.s3.storage-class` flag to configure the S3 storage class for objects written to S3 buckets. #4300
* [FEATURE] Add `freebsd` to the target OS when generating binaries for a Mimir release. #4654
* [FEATURE] Ingester: Add `prepare-shutdown` endpoint which can be used as part of Kubernetes scale down automations. #4718
* [ENHANCEMENT] Add timezone information to Alpine Docker images. #4583
* [ENHANCEMENT] Ruler: Sync rules when ruler JOINING the ring instead of ACTIVE, In order to reducing missed rule iterations during ruler restarts. #4451
* [ENHANCEMENT] Allow to define service name used for tracing via `JAEGER_SERVICE_NAME` environment variable. #4394
* [ENHANCEMENT] Querier and query-frontend: add experimental, more performant protobuf query result response format enabled with `-query-frontend.query-result-response-format=protobuf`. #4304 #4318 #4375
* [ENHANCEMENT] Compactor: added experimental configuration parameter `-compactor.first-level-compaction-wait-period`, to configure how long the compactor should wait before compacting 1st level blocks (uploaded by ingesters). This configuration option allows to reduce the chances compactor begins compacting blocks before all ingesters have uploaded their blocks to the storage. #4401
* [ENHANCEMENT] Store-gateway: use more efficient chunks fetching and caching. #4255
* [ENHANCEMENT] Query-frontend and ruler: add experimental, more performant protobuf internal query result response format enabled with `-ruler.query-frontend.query-result-response-format=protobuf`. #4331
* [ENHANCEMENT] Ruler: increased tolerance for missed iterations on alerts, reducing the chances of flapping firing alerts during ruler restarts. #4432
* [ENHANCEMENT] Optimized `.*` and `.+` regular expression label matchers. #4432
* [ENHANCEMENT] Optimized regular expression label matchers with alternates (e.g. `a|b|c`). #4647
* [ENHANCEMENT] Added an in-memory cache for regular expression matchers, to avoid parsing and compiling the same expression multiple times when used in recurring queries. #4633
* [ENHANCEMENT] Query-frontend: results cache TTL is now configurable by using `-query-frontend.results-cache-ttl` and `-query-frontend.results-cache-ttl-for-out-of-order-time-window` options. These values can also be specified per tenant. Default values are unchanged (7 days and 10 minutes respectively). #4385
* [ENHANCEMENT] Ingester: added advanced configuration parameter `-blocks-storage.tsdb.wal-replay-concurrency` representing the maximum number of CPUs used during WAL replay. #4445
* [ENHANCEMENT] Ingester: added metrics `cortex_ingester_tsdb_open_duration_seconds_total` to measure the total time it takes to open all existing TSDBs. The time tracked by this metric also includes the TSDBs WAL replay duration. #4465
* [ENHANCEMENT] Store-gateway: use streaming implementation for LabelNames RPC. The batch size for streaming is controlled by `-blocks-storage.bucket-store.batch-series-size`. #4464
* [ENHANCEMENT] Memcached: Add support for TLS or mTLS connections to cache servers. #4535
* [ENHANCEMENT] Compactor: blocks index files are now validated for correctness for blocks uploaded via the TSDB block upload feature. #4503
* [ENHANCEMENT] Compactor: block chunks and segment files are now validated for correctness for blocks uploaded via the TSDB block upload feature. #4549
* [ENHANCEMENT] Ingester: added configuration options to configure the "postings for matchers" cache of each compacted block queried from ingesters: #4561
  * `-blocks-storage.tsdb.block-postings-for-matchers-cache-ttl`
  * `-blocks-storage.tsdb.block-postings-for-matchers-cache-size`
  * `-blocks-storage.tsdb.block-postings-for-matchers-cache-force`
* [ENHANCEMENT] Compactor: validation of blocks uploaded via the TSDB block upload feature is now configurable on a per tenant basis: #4585
  * `-compactor.block-upload-validation-enabled` has been added, `compactor_block_upload_validation_enabled` can be used to override per tenant
  * `-compactor.block-upload.block-validation-enabled` was the previous global flag and has been removed
* [ENHANCEMENT] TSDB Block Upload: block upload validation concurrency can now be limited with `-compactor.max-block-upload-validation-concurrency`. #4598
* [ENHANCEMENT] OTLP: Add support for converting OTel exponential histograms to Prometheus native histograms. The ingestion of native histograms must be enabled, please set `-ingester.native-histograms-ingestion-enabled` to `true`. #4063 #4639
* [ENHANCEMENT] Query-frontend: add metric `cortex_query_fetched_index_bytes_total` to measure TSDB index bytes fetched to execute a query. #4597
* [ENHANCEMENT] Query-frontend: add experimental limit to enforce a max query expression size in bytes via `-query-frontend.max-query-expression-size-bytes` or `max_query_expression_size_bytes`. #4604
* [ENHANCEMENT] Query-tee: improve message logged when comparing responses and one response contains a non-JSON payload. #4588
* [ENHANCEMENT] Distributor: add ability to set per-distributor limits via `distributor_limits` block in runtime configuration in addition to the existing configuration. #4619
* [ENHANCEMENT] Querier: reduce peak memory consumption for queries that touch a large number of chunks. #4625
* [ENHANCEMENT] Query-frontend: added experimental `-query-frontend.query-sharding-max-regexp-size-bytes` limit to query-frontend. When set to a value greater than 0, query-frontend disabled query sharding for any query with a regexp matcher longer than the configured limit. #4632
* [ENHANCEMENT] Store-gateway: include statistics from LabelValues and LabelNames calls in `cortex_bucket_store_series*` metrics. #4673
* [ENHANCEMENT] Query-frontend: improve readability of distributed tracing spans. #4656
* [ENHANCEMENT] Update Docker base images from `alpine:3.17.2` to `alpine:3.17.3`. #4685
* [ENHANCEMENT] Querier: improve performance when shuffle sharding is enabled and the shard size is large. #4711
* [ENHANCEMENT] Ingester: improve performance when Active Series Tracker is in use. #4717
* [ENHANCEMENT] Store-gateway: optionally select `-blocks-storage.bucket-store.series-selection-strategy`, which can limit the impact of large posting lists (when many series share the same label name and value). #4667 #4695 #4698
* [ENHANCEMENT] Querier: Cache the converted float histogram from chunk iterator, hence there is no need to lookup chunk every time to get the converted float histogram. #4684
* [ENHANCEMENT] Ruler: Improve rule upload performance when not enforcing per-tenant rule group limits. #4828
* [ENHANCEMENT] Improved memory limit on the in-memory cache used for regular expression matchers. #4751
* [BUGFIX] Querier: Streaming remote read will now continue to return multiple chunks per frame after the first frame. #4423
* [BUGFIX] Store-gateway: the values for `stage="processed"` for the metrics `cortex_bucket_store_series_data_touched` and  `cortex_bucket_store_series_data_size_touched_bytes` when using fine-grained chunks caching is now reporting the correct values of chunks held in memory. #4449
* [BUGFIX] Compactor: fixed reporting a compaction error when compactor is correctly shut down while populating blocks. #4580
* [BUGFIX] OTLP: Do not drop exemplars of the OTLP Monotonic Sum metric. #4063
* [BUGFIX] Packaging: flag `/etc/default/mimir` and `/etc/sysconfig/mimir` as config to prevent overwrite. #4587
* [BUGFIX] Query-frontend: don't retry queries which error inside PromQL. #4643
* [BUGFIX] Store-gateway & query-frontend: report more consistent statistics for fetched index bytes. #4671
* [BUGFIX] Native histograms: fix how IsFloatHistogram determines if mimirpb.Histogram is a float histogram. #4706
* [BUGFIX] Query-frontend: fix query sharding for native histograms. #4666
* [BUGFIX] Ring status page: fixed the owned tokens percentage value displayed. #4730
* [BUGFIX] Querier: fixed chunk iterator that can return sample with wrong timestamp. #4450
* [BUGFIX] Packaging: fix preremove script preventing upgrades. #4801
* [BUGFIX] Security: updates Go to version 1.20.4 to fix CVE-2023-24539, CVE-2023-24540, CVE-2023-29400. #4903

### Mixin

* [ENHANCEMENT] Queries: Display data touched per sec in bytes instead of number of items. #4492
* [ENHANCEMENT] `_config.job_names.<job>` values can now be arrays of regular expressions in addition to a single string. Strings are still supported and behave as before. #4543
* [ENHANCEMENT] Queries dashboard: remove mention to store-gateway "streaming enabled" in panels because store-gateway only support streaming series since Mimir 2.7. #4569
* [ENHANCEMENT] Ruler: Add panel description for Read QPS panel in Ruler dashboard to explain values when in remote ruler mode. #4675
* [BUGFIX] Ruler dashboard: show data for reads from ingesters. #4543
* [BUGFIX] Pod selector regex for deployments: change `(.*-mimir-)` to `(.*mimir-)`. #4603

### Jsonnet

* [CHANGE] Ruler: changed ruler deployment max surge from `0` to `50%`, and max unavailable from `1` to `0`. #4381
* [CHANGE] Memcached connections parameters `-blocks-storage.bucket-store.index-cache.memcached.max-idle-connections`, `-blocks-storage.bucket-store.chunks-cache.memcached.max-idle-connections` and `-blocks-storage.bucket-store.metadata-cache.memcached.max-idle-connections` settings are now configured based on `max-get-multi-concurrency` and `max-async-concurrency`. #4591
* [CHANGE] Add support to use external Redis as cache. Following are some changes in the jsonnet config: #4386 #4640
  * Renamed `memcached_*_enabled` config options to `cache_*_enabled`
  * Renamed `memcached_*_max_item_size_mb` config options to `cache_*_max_item_size_mb`
  * Added `cache_*_backend` config options
* [CHANGE] Store-gateway StatefulSets with disabled multi-zone deployment are also unregistered from the ring on shutdown. This eliminated resharding during rollouts, at the cost of extra effort during scaling down store-gateways. For more information see [Scaling down store-gateways](https://grafana.com/docs/mimir/v2.7.x/operators-guide/run-production-environment/scaling-out/#scaling-down-store-gateways). #4713
* [CHANGE] Removed `$._config.querier.replicas` and `$._config.queryFrontend.replicas`. If you need to customize the number of querier or query-frontend replicas, and autoscaling is disabled, please set an override as is done for other stateless components (e.g. distributors). #5130
* [ENHANCEMENT] Alertmanager: add `alertmanager_data_disk_size` and  `alertmanager_data_disk_class` configuration options, by default no storage class is set. #4389
* [ENHANCEMENT] Update `rollout-operator` to `v0.4.0`. #4524
* [ENHANCEMENT] Update memcached to `memcached:1.6.19-alpine`. #4581
* [ENHANCEMENT] Add support for mTLS connections to Memcached servers. #4553
* [ENHANCEMENT] Update the `memcached-exporter` to `v0.11.2`. #4570
* [ENHANCEMENT] Autoscaling: Add `autoscaling_query_frontend_memory_target_utilization`, `autoscaling_ruler_query_frontend_memory_target_utilization`, and `autoscaling_ruler_memory_target_utilization` configuration options, for controlling the corresponding autoscaler memory thresholds. Each has a default of 1, i.e. 100%. #4612
* [ENHANCEMENT] Distributor: add ability to set per-distributor limits via `distributor_instance_limits` using runtime configuration. #4627
* [BUGFIX] Add missing query sharding settings for user_24M and user_32M plans. #4374

### Mimirtool

* [ENHANCEMENT] Backfill: mimirtool will now sleep and retry if it receives a 429 response while trying to finish an upload due to validation concurrency limits. #4598
* [ENHANCEMENT] `gauge` panel type is supported now in `mimirtool analyze dashboard`. #4679
* [ENHANCEMENT] Set a `User-Agent` header on requests to Mimir or Prometheus servers. #4700

### Mimir Continuous Test

* [FEATURE] Allow continuous testing of native histograms as well by enabling the flag `-tests.write-read-series-test.histogram-samples-enabled`. The metrics exposed by the tool will now have a new label called `type` with possible values of `float`, `histogram_float_counter`, `histogram_float_gauge`, `histogram_int_counter`, `histogram_int_gauge`, the list of metrics impacted: #4457
  * `mimir_continuous_test_writes_total`
  * `mimir_continuous_test_writes_failed_total`
  * `mimir_continuous_test_queries_total`
  * `mimir_continuous_test_queries_failed_total`
  * `mimir_continuous_test_query_result_checks_total`
  * `mimir_continuous_test_query_result_checks_failed_total`
* [ENHANCEMENT] Added a new metric `mimir_continuous_test_build_info` that reports version information, similar to the existing `cortex_build_info` metric exposed by other Mimir components. #4712
* [ENHANCEMENT] Add coherency for the selected ranges and instants of test queries. #4704

### Query-tee

### Documentation

* [CHANGE] Clarify what deprecation means in the lifecycle of configuration parameters. #4499
* [CHANGE] Update compactor `split-groups` and `split-and-merge-shards` recommendation on component page. #4623
* [FEATURE] Add instructions about how to configure native histograms. #4527
* [ENHANCEMENT] Runbook for MimirCompactorHasNotSuccessfullyRunCompaction extended to include scenario where compaction has fallen behind. #4609
* [ENHANCEMENT] Add explanation for QPS values for reads in remote ruler mode and writes generally, to the Ruler dashboard page. #4629
* [ENHANCEMENT] Expand zone-aware replication page to cover single physical availability zone deployments. #4631
* [FEATURE] Add instructions to use puppet module. #4610
* [FEATURE] Add documentation on how deploy mixin with terraform. #4161

### Tools

* [ENHANCEMENT] tsdb-index: iteration over index is now faster when any equal matcher is supplied. #4515

## 2.7.3

### Grafana Mimir

* [BUGFIX] Security: updates Go to version 1.20.4 to fix CVE-2023-24539, CVE-2023-24540, CVE-2023-29400. #4905

## 2.7.2

### Grafana Mimir

* [BUGFIX] Security: updated Go version to 1.20.3 to fix CVE-2023-24538 #4795

## 2.7.1

**Note**: During the release process, version 2.7.0 was tagged too early, before completing the release checklist and production testing. Release 2.7.1 doesn't include any code changes since 2.7.0, but now has proper release notes, published documentation, and has been fully tested in our production environment.

### Grafana Mimir

* [CHANGE] Ingester: the configuration parameter `-ingester.ring.readiness-check-ring-health` has been deprecated and will be removed in Mimir 2.9. #4422
* [CHANGE] Ruler: changed default value of `-ruler.evaluation-delay-duration` option from 0 to 1m. #4250
* [CHANGE] Querier: Errors with status code `422` coming from the store-gateway are propagated and not converted to the consistency check error anymore. #4100
* [CHANGE] Store-gateway: When a query hits `max_fetched_chunks_per_query` and `max_fetched_series_per_query` limits, an error with the status code `422` is created and returned. #4056
* [CHANGE] Packaging: Migrate FPM packaging solution to NFPM. Rationalize packages dependencies and add package for all binaries. #3911
* [CHANGE] Store-gateway: Deprecate flag `-blocks-storage.bucket-store.chunks-cache.subrange-size` since there's no benefit to changing the default of `16000`. #4135
* [CHANGE] Experimental support for ephemeral storage introduced in Mimir 2.6.0 has been removed. Following options are no longer available: #4252
  * `-blocks-storage.ephemeral-tsdb.*`
  * `-distributor.ephemeral-series-enabled`
  * `-distributor.ephemeral-series-matchers`
  * `-ingester.max-ephemeral-series-per-user`
  * `-ingester.instance-limits.max-ephemeral-series`
Querying with using `{__mimir_storage__="ephemeral"}` selector no longer works. All label values with `ephemeral-` prefix in `reason` label of `cortex_discarded_samples_total` metric are no longer available. Following metrics have been removed:
  * `cortex_ingester_ephemeral_series`
  * `cortex_ingester_ephemeral_series_created_total`
  * `cortex_ingester_ephemeral_series_removed_total`
  * `cortex_ingester_ingested_ephemeral_samples_total`
  * `cortex_ingester_ingested_ephemeral_samples_failures_total`
  * `cortex_ingester_memory_ephemeral_users`
  * `cortex_ingester_queries_ephemeral_total`
  * `cortex_ingester_queried_ephemeral_samples`
  * `cortex_ingester_queried_ephemeral_series`
* [CHANGE] Store-gateway: use mmap-less index-header reader by default and remove mmap-based index header reader. The following flags have changed: #4280
   * `-blocks-storage.bucket-store.index-header.map-populate-enabled` has been removed
   * `-blocks-storage.bucket-store.index-header.stream-reader-enabled` has been removed
   * `-blocks-storage.bucket-store.index-header.stream-reader-max-idle-file-handles` has been renamed to `-blocks-storage.bucket-store.index-header.max-idle-file-handles`, and the corresponding configuration file option has been renamed from `stream_reader_max_idle_file_handles` to `max_idle_file_handles`
* [CHANGE] Store-gateway: the streaming store-gateway is now enabled by default. The new default setting for `-blocks-storage.bucket-store.batch-series-size` is `5000`. #4330
* [CHANGE] Compactor: the configuration parameter `-compactor.consistency-delay` has been deprecated and will be removed in Mimir 2.9. #4409
* [CHANGE] Store-gateway: the configuration parameter `-blocks-storage.bucket-store.consistency-delay` has been deprecated and will be removed in Mimir 2.9. #4409
* [FEATURE] Ruler: added `keep_firing_for` support to alerting rules. #4099
* [FEATURE] Distributor, ingester: ingestion of native histograms. The new per-tenant limit `-ingester.native-histograms-ingestion-enabled` controls whether native histograms are stored or ignored. #4159
* [FEATURE] Query-frontend: Introduce experimental `-query-frontend.query-sharding-target-series-per-shard` to allow query sharding to take into account cardinality of similar requests executed previously. This feature uses the same cache that's used for results caching. #4121 #4177 #4188 #4254
* [ENHANCEMENT] Go: update go to 1.20.1. #4266
* [ENHANCEMENT] Ingester: added `out_of_order_blocks_external_label_enabled` shipper option to label out-of-order blocks before shipping them to cloud storage. #4182 #4297
* [ENHANCEMENT] Ruler: introduced concurrency when loading per-tenant rules configuration. This improvement is expected to speed up the ruler start up time in a Mimir cluster with a large number of tenants. #4258
* [ENHANCEMENT] Compactor: Add `reason` label to `cortex_compactor_runs_failed_total`. The value can be `shutdown` or `error`. #4012
* [ENHANCEMENT] Store-gateway: enforce `max_fetched_series_per_query`. #4056
* [ENHANCEMENT] Query-frontend: Disambiguate logs for failed queries. #4067
* [ENHANCEMENT] Query-frontend: log caller user agent in query stats logs. #4093
* [ENHANCEMENT] Store-gateway: add `data_type` label with values on `cortex_bucket_store_partitioner_extended_ranges_total`, `cortex_bucket_store_partitioner_expanded_ranges_total`, `cortex_bucket_store_partitioner_requested_ranges_total`, `cortex_bucket_store_partitioner_expanded_bytes_total`, `cortex_bucket_store_partitioner_requested_bytes_total` for `postings`, `series`, and `chunks`. #4095
* [ENHANCEMENT] Store-gateway: Reduce memory allocation rate when loading TSDB chunks from Memcached. #4074
* [ENHANCEMENT] Query-frontend: track `cortex_frontend_query_response_codec_duration_seconds` and `cortex_frontend_query_response_codec_payload_bytes` metrics to measure the time taken and bytes read / written while encoding and decoding query result payloads. #4110
* [ENHANCEMENT] Alertmanager: expose additional upstream metrics `cortex_alertmanager_dispatcher_aggregation_groups`, `cortex_alertmanager_dispatcher_alert_processing_duration_seconds`. #4151
* [ENHANCEMENT] Querier and query-frontend: add experimental, more performant protobuf internal query result response format enabled with `-query-frontend.query-result-response-format=protobuf`. #4153
* [ENHANCEMENT] Store-gateway: use more efficient chunks fetching and caching. This should reduce CPU, memory utilization, and receive bandwidth of a store-gateway. Enable with `-blocks-storage.bucket-store.chunks-cache.fine-grained-chunks-caching-enabled=true`. #4163 #4174 #4227
* [ENHANCEMENT] Query-frontend: Wait for in-flight queries to finish before shutting down. #4073 #4170
* [ENHANCEMENT] Store-gateway: added `encode` and `other` stage to `cortex_bucket_store_series_request_stage_duration_seconds` metric. #4179
* [ENHANCEMENT] Ingester: log state of TSDB when shipping or forced compaction can't be done due to unexpected state of TSDB. #4211
* [ENHANCEMENT] Update Docker base images from `alpine:3.17.1` to `alpine:3.17.2`. #4240
* [ENHANCEMENT] Store-gateway: add a `stage` label to the metrics `cortex_bucket_store_series_data_fetched`, `cortex_bucket_store_series_data_size_fetched_bytes`, `cortex_bucket_store_series_data_touched`, `cortex_bucket_store_series_data_size_touched_bytes`. This label only applies to `data_type="chunks"`. For `fetched` metrics with `data_type="chunks"` the `stage` label has 2 values: `fetched` - the chunks or bytes that were fetched from the cache or the object store, `refetched` - the chunks or bytes that had to be refetched from the cache or the object store because their size was underestimated during the first fetch. For `touched` metrics with `data_type="chunks"` the `stage` label has 2 values: `processed` - the chunks or bytes that were read from the fetched chunks or bytes and were processed in memory, `returned` - the chunks or bytes that were selected from the processed bytes to satisfy the query. #4227 #4316
* [ENHANCEMENT] Compactor: improve the partial block check related to `compactor.partial-block-deletion-delay` to potentially issue less requests to object storage. #4246
* [ENHANCEMENT] Memcached: added `-*.memcached.min-idle-connections-headroom-percentage` support to configure the minimum number of idle connections to keep open as a percentage (0-100) of the number of recently used idle connections. This feature is disabled when set to a negative value (default), which means idle connections are kept open indefinitely. #4249
* [ENHANCEMENT] Querier and store-gateway: optimized regular expression label matchers with case insensitive alternate operator. #4340 #4357
* [ENHANCEMENT] Compactor: added the experimental flag `-compactor.block-upload.block-validation-enabled` with the default `true` to configure whether block validation occurs on backfilled blocks. #3411
* [ENHANCEMENT] Ingester: apply a jitter to the first TSDB head compaction interval configured via `-blocks-storage.tsdb.head-compaction-interval`. Subsequent checks will happen at the configured interval. This should help to spread the TSDB head compaction among different ingesters over the configured interval. #4364
* [ENHANCEMENT] Ingester: the maximum accepted value for `-blocks-storage.tsdb.head-compaction-interval` has been increased from 5m to 15m. #4364
* [BUGFIX] Store-gateway: return `Canceled` rather than `Aborted` or `Internal` error when the calling querier cancels a label names or values request, and return `Internal` if processing the request fails for another reason. #4061
* [BUGFIX] Querier: track canceled requests with status code `499` in the metrics instead of `503` or `422`. #4099
* [BUGFIX] Ingester: compact out-of-order data during `/ingester/flush` or when TSDB is idle. #4180
* [BUGFIX] Ingester: conversion of global limits `max-series-per-user`, `max-series-per-metric`, `max-metadata-per-user` and `max-metadata-per-metric` into corresponding local limits now takes into account the number of ingesters in each zone. #4238
* [BUGFIX] Ingester: track `cortex_ingester_memory_series` metric consistently with `cortex_ingester_memory_series_created_total` and `cortex_ingester_memory_series_removed_total`. #4312
* [BUGFIX] Querier: fixed a bug which was incorrectly matching series with regular expression label matchers with begin/end anchors in the middle of the regular expression. #4340

### Mixin

* [CHANGE] Move auto-scaling panel rows down beneath logical network path in Reads and Writes dashboards. #4049
* [CHANGE] Make distributor auto-scaling metric panels show desired number of replicas. #4218
* [CHANGE] Alerts: The alert `MimirMemcachedRequestErrors` has been renamed to `MimirCacheRequestErrors`. #4242
* [ENHANCEMENT] Alerts: Added `MimirAutoscalerKedaFailing` alert firing when a KEDA scaler is failing. #4045
* [ENHANCEMENT] Add auto-scaling panels to ruler dashboard. #4046
* [ENHANCEMENT] Add gateway auto-scaling panels to Reads and Writes dashboards. #4049 #4216
* [ENHANCEMENT] Dashboards: distinguish between label names and label values queries. #4065
* [ENHANCEMENT] Add query-frontend and ruler-query-frontend auto-scaling panels to Reads and Ruler dashboards. #4199
* [BUGFIX] Alerts: Fixed `MimirAutoscalerNotActive` to not fire if scaling metric does not exist, to avoid false positives on scaled objects with 0 min replicas. #4045
* [BUGFIX] Alerts: `MimirCompactorHasNotSuccessfullyRunCompaction` is no longer triggered by frequent compactor restarts. #4012
* [BUGFIX] Tenants dashboard: Correctly show the ruler-query-scheduler queue size. #4152

### Jsonnet

* [CHANGE] Create the `query-frontend-discovery` service only when Mimir is deployed in microservice mode without query-scheduler. #4353
* [CHANGE] Add results cache backend config to `ruler-query-frontend` configuration to allow cache reuse for cardinality-estimation based sharding. #4257
* [ENHANCEMENT] Add support for ruler auto-scaling. #4046
* [ENHANCEMENT] Add optional `weight` param to `newQuerierScaledObject` and `newRulerQuerierScaledObject` to allow running multiple querier deployments on different node types. #4141
* [ENHANCEMENT] Add support for query-frontend and ruler-query-frontend auto-scaling. #4199
* [BUGFIX] Shuffle sharding: when applying user class limits, honor the minimum shard size configured in `$._config.shuffle_sharding.*`. #4363

### Mimirtool

* [FEATURE] Added `keep_firing_for` support to rules configuration. #4099
* [ENHANCEMENT] Add `-tls-insecure-skip-verify` to rules, alertmanager and backfill commands. #4162

### Query-tee

* [CHANGE] Increase default value of `-backend.read-timeout` to 150s, to accommodate default querier and query frontend timeout of 120s. #4262
* [ENHANCEMENT] Log errors that occur while performing requests to compare two endpoints. #4262
* [ENHANCEMENT] When comparing two responses that both contain an error, only consider the comparison failed if the errors differ. Previously, if either response contained an error, the comparison always failed, even if both responses contained the same error. #4262
* [ENHANCEMENT] Include the value of the `X-Scope-OrgID` header when logging a comparison failure. #4262
* [BUGFIX] Parameters (expression, time range etc.) for a query request where the parameters are in the HTTP request body rather than in the URL are now logged correctly when responses differ. #4265

### Documentation

* [ENHANCEMENT] Add guide on alternative migration method for Thanos to Mimir #3554
* [ENHANCEMENT] Restore "Migrate from Cortex" for Jsonnet. #3929
* [ENHANCEMENT] Document migration from microservices to read-write deployment mode. #3951
* [ENHANCEMENT] Do not error when there is nothing to commit as part of a publish #4058
* [ENHANCEMENT] Explain how to run Mimir locally using docker-compose #4079
* [ENHANCEMENT] Docs: use long flag names in runbook commands. #4088
* [ENHANCEMENT] Clarify how ingester replication happens. #4101
* [ENHANCEMENT] Improvements to the Get Started guide. #4315
* [BUGFIX] Added indentation to Azure and SWIFT backend definition. #4263

### Tools

* [ENHANCEMENT] Adapt tsdb-print-chunk for native histograms. #4186
* [ENHANCEMENT] Adapt tsdb-index-health for blocks containing native histograms. #4186
* [ENHANCEMENT] Adapt tsdb-chunks tool to handle native histograms. #4186

## 2.6.2

* [BUGFIX] Security: updates Go to version 1.20.4 to fix CVE-2023-24539, CVE-2023-24540, CVE-2023-29400. #4903

## 2.6.1

### Grafana Mimir

* [BUGFIX] Security: updates Go to version 1.20.3 to fix CVE-2023-24538 #4798

## 2.6.0

### Grafana Mimir

* [CHANGE] Querier: Introduce `-querier.max-partial-query-length` to limit the time range for partial queries at the querier level and deprecate `-store.max-query-length`. #3825 #4017
* [CHANGE] Store-gateway: Remove experimental `-blocks-storage.bucket-store.max-concurrent-reject-over-limit` flag. #3706
* [CHANGE] Ingester: If shipping is enabled block retention will now be relative to the upload time to cloud storage. If shipping is disabled block retention will be relative to the creation time of the block instead of the mintime of the last block created. #3816
* [CHANGE] Query-frontend: Deprecated CLI flag `-query-frontend.align-querier-with-step` has been removed. #3982
* [CHANGE] Alertmanager: added default configuration for `-alertmanager.configs.fallback`. Allows tenants to send alerts without first uploading an Alertmanager configuration. #3541
* [FEATURE] Store-gateway: streaming of series. The store-gateway can now stream results back to the querier instead of buffering them. This is expected to greatly reduce peak memory consumption while keeping latency the same. You can enable this feature by setting `-blocks-storage.bucket-store.batch-series-size` to a value in the high thousands (5000-10000). This is still an experimental feature and is subject to a changing API and instability. #3540 #3546 #3587 #3606 #3611 #3620 #3645 #3355 #3697 #3666 #3687 #3728 #3739 #3751 #3779 #3839
* [FEATURE] Alertmanager: Added support for the Webex receiver. #3758
* [FEATURE] Limits: Added the `-validation.separate-metrics-group-label` flag. This allows further separation of the `cortex_discarded_samples_total` metric by an additional `group` label - which is configured by this flag to be the value of a specific label on an incoming timeseries. Active groups are tracked and inactive groups are cleaned up on a defined interval. The maximum number of groups tracked is controlled by the `-max-separate-metrics-groups-per-user` flag. #3439
* [FEATURE] Overrides-exporter: Added experimental ring support to overrides-exporter via `-overrides-exporter.ring.enabled`. When enabled, the ring is used to establish a leader replica for the export of limit override metrics. #3908 #3953
* [FEATURE] Ephemeral storage (experimental): Mimir can now accept samples into "ephemeral storage". Such samples are available for querying for a short amount of time (`-blocks-storage.ephemeral-tsdb.retention-period`, defaults to 10 minutes), and then removed from memory. To use ephemeral storage, distributor must be configured with `-distributor.ephemeral-series-enabled` option. Series matching `-distributor.ephemeral-series-matchers` will be marked for storing into ephemeral storage in ingesters. Each tenant needs to have ephemeral storage enabled by using `-ingester.max-ephemeral-series-per-user` limit, which defaults to 0 (no ephemeral storage). Ingesters have new `-ingester.instance-limits.max-ephemeral-series` limit for total number of series in ephemeral storage across all tenants. If ingestion of samples into ephemeral storage fails, `cortex_discarded_samples_total` metric will use values prefixed with `ephemeral-` for `reason` label. Querying of ephemeral storage is possible by using `{__mimir_storage__="ephemeral"}` as metric selector. Following new metrics related to ephemeral storage are introduced: #3897 #3922 #3961 #3997 #4004
  * `cortex_ingester_ephemeral_series`
  * `cortex_ingester_ephemeral_series_created_total`
  * `cortex_ingester_ephemeral_series_removed_total`
  * `cortex_ingester_ingested_ephemeral_samples_total`
  * `cortex_ingester_ingested_ephemeral_samples_failures_total`
  * `cortex_ingester_memory_ephemeral_users`
  * `cortex_ingester_queries_ephemeral_total`
  * `cortex_ingester_queried_ephemeral_samples`
  * `cortex_ingester_queried_ephemeral_series`
* [ENHANCEMENT] Added new metric `thanos_shipper_last_successful_upload_time`: Unix timestamp (in seconds) of the last successful TSDB block uploaded to the bucket. #3627
* [ENHANCEMENT] Ruler: Added `-ruler.alertmanager-client.tls-enabled` configuration for alertmanager client. #3432 #3597
* [ENHANCEMENT] Activity tracker logs now have `component=activity-tracker` label. #3556
* [ENHANCEMENT] Distributor: remove labels with empty values #2439
* [ENHANCEMENT] Query-frontend: track query HTTP requests in the Activity Tracker. #3561
* [ENHANCEMENT] Store-gateway: Add experimental alternate implementation of index-header reader that does not use memory mapped files. The index-header reader is expected to improve stability of the store-gateway. You can enable this implementation with the flag `-blocks-storage.bucket-store.index-header.stream-reader-enabled`. #3639 #3691 #3703 #3742 #3785 #3787 #3797
* [ENHANCEMENT] Query-scheduler: add `cortex_query_scheduler_cancelled_requests_total` metric to track the number of requests that are already cancelled when dequeued. #3696
* [ENHANCEMENT] Store-gateway: add `cortex_bucket_store_partitioner_extended_ranges_total` metric to keep track of the ranges that the partitioner decided to overextend and merge in order to save API call to the object storage. #3769
* [ENHANCEMENT] Compactor: Auto-forget unhealthy compactors after ten failed ring heartbeats. #3771
* [ENHANCEMENT] Ruler: change default value of `-ruler.for-grace-period` from `10m` to `2m` and update help text. The new default value reflects how we operate Mimir at Grafana Labs. #3817
* [ENHANCEMENT] Ingester: Added experimental flags to force usage of _postings for matchers cache_. These flags will be removed in the future and it's not recommended to change them. #3823
  * `-blocks-storage.tsdb.head-postings-for-matchers-cache-ttl`
  * `-blocks-storage.tsdb.head-postings-for-matchers-cache-size`
  * `-blocks-storage.tsdb.head-postings-for-matchers-cache-force`
* [ENHANCEMENT] Ingester: Improved series selection performance when some of the matchers do not match any series. #3827
* [ENHANCEMENT] Alertmanager: Add new additional template function `tenantID` returning id of the tenant owning the alert. #3758
* [ENHANCEMENT] Alertmanager: Add additional template function `grafanaExploreURL` returning URL to grafana explore with range query. #3849
* [ENHANCEMENT] Reduce overhead of debug logging when filtered out. #3875
* [ENHANCEMENT] Update Docker base images from `alpine:3.16.2` to `alpine:3.17.1`. #3898
* [ENHANCEMENT] Ingester: Add new `/ingester/tsdb_metrics` endpoint to return tenant-specific TSDB metrics. #3923
* [ENHANCEMENT] Query-frontend: CLI flag `-query-frontend.max-total-query-length` and its associated YAML configuration is now stable. #3882
* [ENHANCEMENT] Ruler: rule groups now support optional and experimental `align_evaluation_time_on_interval` field, which causes all evaluations to happen on interval-aligned timestamp. #4013
* [ENHANCEMENT] Query-scheduler: ring-based service discovery is now stable. #4028
* [ENHANCEMENT] Store-gateway: improved performance of prefix matching on the labels. #4055 #4080
* [BUGFIX] Log the names of services that are not yet running rather than `unsupported value type` when calling `/ready` and some services are not running. #3625
* [BUGFIX] Alertmanager: Fix template spurious deletion with relative data dir. #3604
* [BUGFIX] Security: update prometheus/exporter-toolkit for CVE-2022-46146. #3675
* [BUGFIX] Security: update golang.org/x/net for CVE-2022-41717. #3755
* [BUGFIX] Debian package: Fix post-install, environment file path and user creation. #3720
* [BUGFIX] memberlist: Fix panic during Mimir startup when Mimir receives gossip message before it's ready. #3746
* [BUGFIX] Store-gateway: fix `cortex_bucket_store_partitioner_requested_bytes_total` metric to not double count overlapping ranges. #3769
* [BUGFIX] Update `github.com/thanos-io/objstore` to address issue with Multipart PUT on s3-compatible Object Storage. #3802 #3821
* [BUGFIX] Distributor, Query-scheduler: Make sure ring metrics include a `cortex_` prefix as expected by dashboards. #3809
* [BUGFIX] Querier: canceled requests are no longer reported as "consistency check" failures. #3837 #3927
* [BUGFIX] Distributor: don't panic when `metric_relabel_configs` in overrides contains null element. #3868
* [BUGFIX] Distributor: don't panic when OTLP histograms don't have any buckets. #3853
* [BUGFIX] Ingester, Compactor: fix panic that can occur when compaction fails. #3955
* [BUGFIX] Store-gateway: return `Canceled` rather than `Aborted` error when the calling querier cancels the request. #4007

### Mixin

* [ENHANCEMENT] Alerts: Added `MimirIngesterInstanceHasNoTenants` alert that fires when an ingester replica is not receiving write requests for any tenant. #3681
* [ENHANCEMENT] Alerts: Extended `MimirAllocatingTooMuchMemory` to check read-write deployment containers. #3710
* [ENHANCEMENT] Alerts: Added `MimirAlertmanagerInstanceHasNoTenants` alert that fires when an alertmanager instance ows no tenants. #3826
* [ENHANCEMENT] Alerts: Added `MimirRulerInstanceHasNoRuleGroups` alert that fires when a ruler replica is not assigned any rule group to evaluate. #3723
* [ENHANCEMENT] Support for baremetal deployment for alerts and scaling recording rules. #3719
* [ENHANCEMENT] Dashboards: querier autoscaling now supports multiple scaled objects (configurable via `$._config.autoscale.querier.hpa_name`). #3962
* [BUGFIX] Alerts: Fixed `MimirIngesterRestarts` alert when Mimir is deployed in read-write mode. #3716
* [BUGFIX] Alerts: Fixed `MimirIngesterHasNotShippedBlocks` and `MimirIngesterHasNotShippedBlocksSinceStart` alerts for when Mimir is deployed in read-write or monolithic modes and updated them to use new `thanos_shipper_last_successful_upload_time` metric. #3627
* [BUGFIX] Alerts: Fixed `MimirMemoryMapAreasTooHigh` alert when Mimir is deployed in read-write mode. #3626
* [BUGFIX] Alerts: Fixed `MimirCompactorSkippedBlocksWithOutOfOrderChunks` matching on non-existent label. #3628
* [BUGFIX] Dashboards: Fix `Rollout Progress` dashboard incorrectly using Gateway metrics when Gateway was not enabled. #3709
* [BUGFIX] Tenants dashboard: Make it compatible with all deployment types. #3754
* [BUGFIX] Alerts: Fixed `MimirCompactorHasNotUploadedBlocks` to not fire if compactor has nothing to do. #3793
* [BUGFIX] Alerts: Fixed `MimirAutoscalerNotActive` to not fire if scaling metric is 0, to avoid false positives on scaled objects with 0 min replicas. #3999

### Jsonnet

* [CHANGE] Replaced the deprecated `policy/v1beta1` with `policy/v1` when configuring a PodDisruptionBudget for read-write deployment mode. #3811
* [CHANGE] Removed `-server.http-write-timeout` default option value from querier and query-frontend, as it defaults to a higher value in the code now, and cannot be lower than `-querier.timeout`. #3836
* [CHANGE] Replaced `-store.max-query-length` with `-query-frontend.max-total-query-length` in the query-frontend config. #3879
* [CHANGE] Changed default `mimir_backend_data_disk_size` from `100Gi` to `250Gi`. #3894
* [ENHANCEMENT] Update `rollout-operator` to `v0.2.0`. #3624
* [ENHANCEMENT] Add `user_24M` and `user_32M` classes to operations config. #3367
* [ENHANCEMENT] Update memcached image from `memcached:1.6.16-alpine` to `memcached:1.6.17-alpine`. #3914
* [ENHANCEMENT] Allow configuring the ring for overrides-exporter. #3995
* [BUGFIX] Apply ingesters and store-gateways per-zone CLI flags overrides to read-write deployment mode too. #3766
* [BUGFIX] Apply overrides-exporter CLI flags to mimir-backend when running Mimir in read-write deployment mode. #3790
* [BUGFIX] Fixed `mimir-write` and `mimir-read` Kubernetes service to correctly balance requests among pods. #3855 #3864 #3906
* [BUGFIX] Fixed `ruler-query-frontend` and `mimir-read` gRPC server configuration to force clients to periodically re-resolve the backend addresses. #3862
* [BUGFIX] Fixed `mimir-read` CLI flags to ensure query-frontend configuration takes precedence over querier configuration. #3877

### Mimirtool

* [ENHANCEMENT] Update `mimirtool config convert` to work with Mimir 2.4, 2.5, 2.6 changes. #3952
* [ENHANCEMENT] Mimirtool is now available to install through Homebrew with `brew install mimirtool`. #3776
* [ENHANCEMENT] Added `--concurrency` to `mimirtool rules sync` command. #3996
* [BUGFIX] Fix summary output from `mimirtool rules sync` to display correct number of groups created and updated. #3918

### Documentation

* [BUGFIX] Querier: Remove assertion that the `-querier.max-concurrent` flag must also be set for the query-frontend. #3678
* [ENHANCEMENT] Update migration from cortex documentation. #3662
* [ENHANCEMENT] Query-scheduler: documented how to migrate from DNS-based to ring-based service discovery. #4028

### Tools

## 2.5.0

### Grafana Mimir

* [CHANGE] Flag `-azure.msi-resource` is now ignored, and will be removed in Mimir 2.7. This setting is now made automatically by Azure. #2682
* [CHANGE] Experimental flag `-blocks-storage.tsdb.out-of-order-capacity-min` has been removed. #3261
* [CHANGE] Distributor: Wrap errors from pushing to ingesters with useful context, for example clarifying timeouts. #3307
* [CHANGE] The default value of `-server.http-write-timeout` has changed from 30s to 2m. #3346
* [CHANGE] Reduce period of health checks in connection pools for querier->store-gateway, ruler->ruler, and alertmanager->alertmanager clients to 10s. This reduces the time to fail a gRPC call when the remote stops responding. #3168
* [CHANGE] Hide TSDB block ranges period config from doc and mark it experimental. #3518
* [FEATURE] Alertmanager: added Discord support. #3309
* [ENHANCEMENT] Added `-server.tls-min-version` and `-server.tls-cipher-suites` flags to configure cipher suites and min TLS version supported by HTTP and gRPC servers. #2898
* [ENHANCEMENT] Distributor: Add age filter to forwarding functionality, to not forward samples which are older than defined duration. If such samples are not ingested, `cortex_discarded_samples_total{reason="forwarded-sample-too-old"}` is increased. #3049 #3113
* [ENHANCEMENT] Store-gateway: Reduce memory allocation when generating ids in index cache. #3179
* [ENHANCEMENT] Query-frontend: truncate queries based on the configured creation grace period (`--validation.create-grace-period`) to avoid querying too far into the future. #3172
* [ENHANCEMENT] Ingester: Reduce activity tracker memory allocation. #3203
* [ENHANCEMENT] Query-frontend: Log more detailed information in the case of a failed query. #3190
* [ENHANCEMENT] Added `-usage-stats.installation-mode` configuration to track the installation mode via the anonymous usage statistics. #3244
* [ENHANCEMENT] Compactor: Add new `cortex_compactor_block_max_time_delta_seconds` histogram for detecting if compaction of blocks is lagging behind. #3240 #3429
* [ENHANCEMENT] Ingester: reduced the memory footprint of active series custom trackers. #2568
* [ENHANCEMENT] Distributor: Include `X-Scope-OrgId` header in requests forwarded to configured forwarding endpoint. #3283 #3385
* [ENHANCEMENT] Alertmanager: reduced memory utilization in Mimir clusters with a large number of tenants. #3309
* [ENHANCEMENT] Add experimental flag `-shutdown-delay` to allow components to wait after receiving SIGTERM and before stopping. In this time the component returns 503 from /ready endpoint. #3298
* [ENHANCEMENT] Go: update to go 1.19.3. #3371
* [ENHANCEMENT] Alerts: added `RulerRemoteEvaluationFailing` alert, firing when communication between ruler and frontend fails in remote operational mode. #3177 #3389
* [ENHANCEMENT] Clarify which S3 signature versions are supported in the error "unsupported signature version". #3376
* [ENHANCEMENT] Store-gateway: improved index header reading performance. #3393 #3397 #3436
* [ENHANCEMENT] Store-gateway: improved performance of series matching. #3391
* [ENHANCEMENT] Move the validation of incoming series before the distributor's forwarding functionality, so that we don't forward invalid series. #3386 #3458
* [ENHANCEMENT] S3 bucket configuration now validates that the endpoint does not have the bucket name prefix. #3414
* [ENHANCEMENT] Query-frontend: added "fetched index bytes" to query statistics, so that the statistics contain the total bytes read by store-gateways from TSDB block indexes. #3206
* [ENHANCEMENT] Distributor: push wrapper should only receive unforwarded samples. #2980
* [ENHANCEMENT] Added `/api/v1/status/config` and `/api/v1/status/flags` APIs to maintain compatibility with prometheus. #3596 #3983
* [BUGFIX] Flusher: Add `Overrides` as a dependency to prevent panics when starting with `-target=flusher`. #3151
* [BUGFIX] Updated `golang.org/x/text` dependency to fix CVE-2022-32149. #3285
* [BUGFIX] Query-frontend: properly close gRPC streams to the query-scheduler to stop memory and goroutines leak. #3302
* [BUGFIX] Ruler: persist evaluation delay configured in the rulegroup. #3392
* [BUGFIX] Ring status pages: show 100% ownership as "100%", not "1e+02%". #3435
* [BUGFIX] Fix panics in OTLP ingest path when parse errors exist. #3538

### Mixin

* [CHANGE] Alerts: Change `MimirSchedulerQueriesStuck` `for` time to 7 minutes to account for the time it takes for HPA to scale up. #3223
* [CHANGE] Dashboards: Removed the `Querier > Stages` panel from the `Mimir / Queries` dashboard. #3311
* [CHANGE] Configuration: The format of the `autoscaling` section of the configuration has changed to support more components. #3378
  * Instead of specific config variables for each component, they are listed in a dictionary. For example, `autoscaling.querier_enabled` becomes `autoscaling.querier.enabled`.
* [FEATURE] Dashboards: Added "Mimir / Overview resources" dashboard, providing an high level view over a Mimir cluster resources utilization. #3481
* [FEATURE] Dashboards: Added "Mimir / Overview networking" dashboard, providing an high level view over a Mimir cluster network bandwidth, inflight requests and TCP connections. #3487
* [FEATURE] Compile baremetal mixin along k8s mixin. #3162 #3514
* [ENHANCEMENT] Alerts: Add MimirRingMembersMismatch firing when a component does not have the expected number of running jobs. #2404
* [ENHANCEMENT] Dashboards: Add optional row about the Distributor's metric forwarding feature to the `Mimir / Writes` dashboard. #3182 #3394 #3394 #3461
* [ENHANCEMENT] Dashboards: Remove the "Instance Mapper" row from the "Alertmanager Resources Dashboard". This is a Grafana Cloud specific service and not relevant for external users. #3152
* [ENHANCEMENT] Dashboards: Add "remote read", "metadata", and "exemplar" queries to "Mimir / Overview" dashboard. #3245
* [ENHANCEMENT] Dashboards: Use non-red colors for non-error series in the "Mimir / Overview" dashboard. #3246
* [ENHANCEMENT] Dashboards: Add support to multi-zone deployments for the experimental read-write deployment mode. #3256
* [ENHANCEMENT] Dashboards: If enabled, add new row to the `Mimir / Writes` for distributor autoscaling metrics. #3378
* [ENHANCEMENT] Dashboards: Add read path insights row to the "Mimir / Tenants" dashboard. #3326
* [ENHANCEMENT] Alerts: Add runbook urls for alerts. #3452
* [ENHANCEMENT] Configuration: Make it possible to configure namespace label, job label, and job prefix. #3482
* [ENHANCEMENT] Dashboards: improved resources and networking dashboards to work with read-write deployment mode too. #3497 #3504 #3519 #3531
* [ENHANCEMENT] Alerts: Added "MimirDistributorForwardingErrorRate" alert, which fires on high error rates in the distributor’s forwarding feature. #3200
* [ENHANCEMENT] Improve phrasing in Overview dashboard. #3488
* [BUGFIX] Dashboards: Fix legend showing `persistentvolumeclaim` when using `deployment_type=baremetal` for `Disk space utilization` panels. #3173 #3184
* [BUGFIX] Alerts: Fixed `MimirGossipMembersMismatch` alert when Mimir is deployed in read-write mode. #3489
* [BUGFIX] Dashboards: Remove "Inflight requests" from object store panels because the panel is not tracking the inflight requests to object storage. #3521

### Jsonnet

* [CHANGE] Replaced the deprecated `policy/v1beta1` with `policy/v1` when configuring a PodDisruptionBudget. #3284
* [CHANGE] [Common storage configuration](https://grafana.com/docs/mimir/v2.3.x/operators-guide/configure/configure-object-storage-backend/#common-configuration) is now used to configure object storage in all components. This is a breaking change in terms of Jsonnet manifests and also a CLI flag update for components that use object storage, so it will require a rollout of those components. The changes include: #3257
  * `blocks_storage_backend` was renamed to `storage_backend` and is now used as the common storage backend for all components.
    * So were the related `blocks_storage_azure_account_(name|key)` and `blocks_storage_s3_endpoint` configurations.
  * `storage_s3_endpoint` is now rendered by default using the `aws_region` configuration instead of a hardcoded `us-east-1`.
  * `ruler_client_type` and `alertmanager_client_type` were renamed to `ruler_storage_backend` and `alertmanager_storage_backend` respectively, and their corresponding CLI flags won't be rendered unless explicitly set to a value different from the one in `storage_backend` (like `local`).
  * `alertmanager_s3_bucket_name`, `alertmanager_gcs_bucket_name` and `alertmanager_azure_container_name` have been removed, and replaced by a single `alertmanager_storage_bucket_name` configuration used for all object storages.
  * `genericBlocksStorageConfig` configuration object was removed, and so any extensions to it will be now ignored. Use `blockStorageConfig` instead.
  * `rulerClientConfig` and `alertmanagerStorageClientConfig` configuration objects were renamed to `rulerStorageConfig` and `alertmanagerStorageConfig` respectively, and so any extensions to their previous names will be now ignored. Use the new names instead.
  * The CLI flags `*.s3.region` are no longer rendered as they are optional and the region can be inferred by Mimir by performing an initial API call to the endpoint.
  * The migration to this change should usually consist of:
    * Renaming `blocks_storage_backend` key to `storage_backend`.
    * For Azure/S3:
      * Renaming `blocks_storage_(azure|s3)_*` configurations to `storage_(azure|s3)_*`.
      * If `ruler_storage_(azure|s3)_*` and `alertmanager_storage_(azure|s3)_*` keys were different from the `block_storage_*` ones, they should be now provided using CLI flags, see [configuration reference](https://grafana.com/docs/mimir/v2.3.x/operators-guide/configure/reference-configuration-parameters/) for more details.
    * Removing `ruler_client_type` and `alertmanager_client_type` if their value match the `storage_backend`, or renaming them to their new names otherwise.
    * Reviewing any possible extensions to `genericBlocksStorageConfig`, `rulerClientConfig` and `alertmanagerStorageClientConfig` and moving them to the corresponding new options.
    * Renaming the alertmanager's bucket name configuration from provider-specific to the new `alertmanager_storage_bucket_name` key.
* [CHANGE] The `overrides-exporter.libsonnet` file is now always imported. The overrides-exporter can be enabled in jsonnet setting the following: #3379
  ```jsonnet
  {
    _config+:: {
      overrides_exporter_enabled: true,
    }
  }
  ```
* [FEATURE] Added support for experimental read-write deployment mode. Enabling the read-write deployment mode on a existing Mimir cluster is a destructive operation, because the cluster will be re-created. If you're creating a new Mimir cluster, you can deploy it in read-write mode adding the following configuration: #3379 #3475 #3405
  ```jsonnet
  {
    _config+:: {
      deployment_mode: 'read-write',

      // See operations/mimir/read-write-deployment.libsonnet for more configuration options.
      mimir_write_replicas: 3,
      mimir_read_replicas: 2,
      mimir_backend_replicas: 3,
    }
  }
  ```
* [ENHANCEMENT] Add autoscaling support to the `mimir-read` component when running the read-write-deployment model. #3419
* [ENHANCEMENT] Added `$._config.usageStatsConfig` to track the installation mode via the anonymous usage statistics. #3294
* [ENHANCEMENT] The query-tee node port (`$._config.query_tee_node_port`) is now optional. #3272
* [ENHANCEMENT] Add support for autoscaling distributors. #3378
* [ENHANCEMENT] Make auto-scaling logic ensure integer KEDA thresholds. #3512
* [BUGFIX] Fixed query-scheduler ring configuration for dedicated ruler's queries and query-frontends. #3237 #3239
* [BUGFIX] Jsonnet: Fix auto-scaling so that ruler-querier CPU threshold is a string-encoded integer millicores value. #3520

### Mimirtool

* [FEATURE] Added `mimirtool alertmanager verify` command to validate configuration without uploading. #3440
* [ENHANCEMENT] Added `mimirtool rules delete-namespace` command to delete all of the rule groups in a namespace including the namespace itself. #3136
* [ENHANCEMENT] Refactor `mimirtool analyze prometheus`: add concurrency and resiliency #3349
  * Add `--concurrency` flag. Default: number of logical CPUs
* [BUGFIX] `--log.level=debug` now correctly prints the response from the remote endpoint when a request fails. #3180

### Documentation

* [ENHANCEMENT] Documented how to configure HA deduplication using Consul in a Mimir Helm deployment. #2972
* [ENHANCEMENT] Improve `MimirQuerierAutoscalerNotActive` runbook. #3186
* [ENHANCEMENT] Improve `MimirSchedulerQueriesStuck` runbook to reflect debug steps with querier auto-scaling enabled. #3223
* [ENHANCEMENT] Use imperative for docs titles. #3178 #3332 #3343
* [ENHANCEMENT] Docs: mention gRPC compression in "Production tips". #3201
* [ENHANCEMENT] Update ADOPTERS.md. #3224 #3225
* [ENHANCEMENT] Add a note for jsonnet deploying. #3213
* [ENHANCEMENT] out-of-order runbook update with use case. #3253
* [ENHANCEMENT] Fixed TSDB retention mentioned in the "Recover source blocks from ingesters" runbook. #3280
* [ENHANCEMENT] Run Grafana Mimir in production using the Helm chart. #3072
* [ENHANCEMENT] Use common configuration in the tutorial. #3282
* [ENHANCEMENT] Updated detailed steps for migrating blocks from Thanos to Mimir. #3290
* [ENHANCEMENT] Add scheme to DNS service discovery docs. #3450
* [BUGFIX] Remove reference to file that no longer exists in contributing guide. #3404
* [BUGFIX] Fix some minor typos in the contributing guide and on the runbooks page. #3418
* [BUGFIX] Fix small typos in API reference. #3526
* [BUGFIX] Fixed TSDB retention mentioned in the "Recover source blocks from ingesters" runbook. #3278
* [BUGFIX] Fixed configuration example in the "Configuring the Grafana Mimir query-frontend to work with Prometheus" guide. #3374

### Tools

* [FEATURE] Add `copyblocks` tool, to copy Mimir blocks between two GCS buckets. #3264
* [ENHANCEMENT] copyblocks: copy no-compact global markers and optimize min time filter check. #3268
* [ENHANCEMENT] Mimir rules GitHub action: Added the ability to change default value of `label` when running `prepare` command. #3236
* [BUGFIX] Mimir rules Github action: Fix single line output. #3421

## 2.4.0

### Grafana Mimir

* [CHANGE] Distributor: change the default value of `-distributor.remote-timeout` to `2s` from `20s` and `-distributor.forwarding.request-timeout` to `2s` from `10s` to improve distributor resource usage when ingesters crash. #2728 #2912
* [CHANGE] Anonymous usage statistics tracking: added the `-ingester.ring.store` value. #2981
* [CHANGE] Series metadata `HELP` that is longer than `-validation.max-metadata-length` is now truncated silently, instead of being dropped with a 400 status code. #2993
* [CHANGE] Ingester: changed default setting for `-ingester.ring.readiness-check-ring-health` from `true` to `false`. #2953
* [CHANGE] Anonymous usage statistics tracking has been enabled by default, to help Mimir maintainers make better decisions to support the open source community. #2939 #3034
* [CHANGE] Anonymous usage statistics tracking: added the minimum and maximum value of `-ingester.out-of-order-time-window`. #2940
* [CHANGE] The default hash ring heartbeat period for distributors, ingesters, rulers and compactors has been increased from `5s` to `15s`. Now the default heartbeat period for all Mimir hash rings is `15s`. #3033
* [CHANGE] Reduce the default TSDB head compaction concurrency (`-blocks-storage.tsdb.head-compaction-concurrency`) from 5 to 1, in order to reduce CPU spikes. #3093
* [CHANGE] Ruler: the ruler's [remote evaluation mode](https://grafana.com/docs/mimir/latest/operators-guide/architecture/components/ruler/#remote) (`-ruler.query-frontend.address`) is now stable. #3109
* [CHANGE] Limits: removed the deprecated YAML configuration option `active_series_custom_trackers_config`. Please use `active_series_custom_trackers` instead. #3110
* [CHANGE] Ingester: removed the deprecated configuration option `-ingester.ring.join-after`. #3111
* [CHANGE] Querier: removed the deprecated configuration option `-querier.shuffle-sharding-ingesters-lookback-period`. The value of `-querier.query-ingesters-within` is now used internally for shuffle sharding lookback, while you can use `-querier.shuffle-sharding-ingesters-enabled` to enable or disable shuffle sharding on the read path. #3111
* [CHANGE] Memberlist: cluster label verification feature (`-memberlist.cluster-label` and `-memberlist.cluster-label-verification-disabled`) is now marked as stable. #3108
* [CHANGE] Distributor: only single per-tenant forwarding endpoint can be configured now. Support for per-rule endpoint has been removed. #3095
* [FEATURE] Query-scheduler: added an experimental ring-based service discovery support for the query-scheduler. Refer to [query-scheduler configuration](https://grafana.com/docs/mimir/next/operators-guide/architecture/components/query-scheduler/#configuration) for more information. #2957
* [FEATURE] Introduced the experimental endpoint `/api/v1/user_limits` exposed by all components that load runtime configuration. This endpoint exposes realtime limits for the authenticated tenant, in JSON format. #2864 #3017
* [FEATURE] Query-scheduler: added the experimental configuration option `-query-scheduler.max-used-instances` to restrict the number of query-schedulers effectively used regardless how many replicas are running. This feature can be useful when using the experimental read-write deployment mode. #3005
* [ENHANCEMENT] Go: updated to go 1.19.2. #2637 #3127 #3129
* [ENHANCEMENT] Runtime config: don't unmarshal runtime configuration files if they haven't changed. This can save a bit of CPU and memory on every component using runtime config. #2954
* [ENHANCEMENT] Query-frontend: Add `cortex_frontend_query_result_cache_skipped_total` and `cortex_frontend_query_result_cache_attempted_total` metrics to track the reason why query results are not cached. #2855
* [ENHANCEMENT] Distributor: pool more connections per host when forwarding request. Mark requests as idempotent so they can be retried under some conditions. #2968
* [ENHANCEMENT] Distributor: failure to send request to forwarding target now also increments `cortex_distributor_forward_errors_total`, with `status_code="failed"`. #2968
* [ENHANCEMENT] Distributor: added support forwarding push requests via gRPC, using `httpgrpc` messages from weaveworks/common library. #2996
* [ENHANCEMENT] Query-frontend / Querier: increase internal backoff period used to retry connections to query-frontend / query-scheduler. #3011
* [ENHANCEMENT] Querier: do not log "error processing requests from scheduler" when the query-scheduler is shutting down. #3012
* [ENHANCEMENT] Query-frontend: query sharding process is now time-bounded and it is cancelled if the request is aborted. #3028
* [ENHANCEMENT] Query-frontend: improved Prometheus response JSON encoding performance. #2450
* [ENHANCEMENT] TLS: added configuration parameters to configure the client's TLS cipher suites and minimum version. The following new CLI flags have been added: #3070
  * `-alertmanager.alertmanager-client.tls-cipher-suites`
  * `-alertmanager.alertmanager-client.tls-min-version`
  * `-alertmanager.sharding-ring.etcd.tls-cipher-suites`
  * `-alertmanager.sharding-ring.etcd.tls-min-version`
  * `-compactor.ring.etcd.tls-cipher-suites`
  * `-compactor.ring.etcd.tls-min-version`
  * `-distributor.forwarding.grpc-client.tls-cipher-suites`
  * `-distributor.forwarding.grpc-client.tls-min-version`
  * `-distributor.ha-tracker.etcd.tls-cipher-suites`
  * `-distributor.ha-tracker.etcd.tls-min-version`
  * `-distributor.ring.etcd.tls-cipher-suites`
  * `-distributor.ring.etcd.tls-min-version`
  * `-ingester.client.tls-cipher-suites`
  * `-ingester.client.tls-min-version`
  * `-ingester.ring.etcd.tls-cipher-suites`
  * `-ingester.ring.etcd.tls-min-version`
  * `-memberlist.tls-cipher-suites`
  * `-memberlist.tls-min-version`
  * `-querier.frontend-client.tls-cipher-suites`
  * `-querier.frontend-client.tls-min-version`
  * `-querier.store-gateway-client.tls-cipher-suites`
  * `-querier.store-gateway-client.tls-min-version`
  * `-query-frontend.grpc-client-config.tls-cipher-suites`
  * `-query-frontend.grpc-client-config.tls-min-version`
  * `-query-scheduler.grpc-client-config.tls-cipher-suites`
  * `-query-scheduler.grpc-client-config.tls-min-version`
  * `-query-scheduler.ring.etcd.tls-cipher-suites`
  * `-query-scheduler.ring.etcd.tls-min-version`
  * `-ruler.alertmanager-client.tls-cipher-suites`
  * `-ruler.alertmanager-client.tls-min-version`
  * `-ruler.client.tls-cipher-suites`
  * `-ruler.client.tls-min-version`
  * `-ruler.query-frontend.grpc-client-config.tls-cipher-suites`
  * `-ruler.query-frontend.grpc-client-config.tls-min-version`
  * `-ruler.ring.etcd.tls-cipher-suites`
  * `-ruler.ring.etcd.tls-min-version`
  * `-store-gateway.sharding-ring.etcd.tls-cipher-suites`
  * `-store-gateway.sharding-ring.etcd.tls-min-version`
* [ENHANCEMENT] Store-gateway: Add `-blocks-storage.bucket-store.max-concurrent-reject-over-limit` option to allow requests that exceed the max number of inflight object storage requests to be rejected. #2999
* [ENHANCEMENT] Query-frontend: allow setting a separate limit on the total (before splitting/sharding) query length of range queries with the new experimental `-query-frontend.max-total-query-length` flag, which defaults to `-store.max-query-length` if unset or set to 0. #3058
* [ENHANCEMENT] Query-frontend: Lower TTL for cache entries overlapping the out-of-order samples ingestion window (re-using `-ingester.out-of-order-allowance` from ingesters). #2935
* [ENHANCEMENT] Ruler: added support to forcefully disable recording and/or alerting rules evaluation. The following new configuration options have been introduced, which can be overridden on a per-tenant basis in the runtime configuration: #3088
  * `-ruler.recording-rules-evaluation-enabled`
  * `-ruler.alerting-rules-evaluation-enabled`
* [ENHANCEMENT] Distributor: Improved error messages reported when the distributor fails to remote write to ingesters. #3055
* [ENHANCEMENT] Improved tracing spans tracked by distributors, ingesters and store-gateways. #2879 #3099 #3089
* [ENHANCEMENT] Ingester: improved the performance of label value cardinality endpoint. #3044
* [ENHANCEMENT] Ruler: use backoff retry on remote evaluation #3098
* [ENHANCEMENT] Query-frontend: Include multiple tenant IDs in query logs when present instead of dropping them. #3125
* [ENHANCEMENT] Query-frontend: truncate queries based on the configured blocks retention period (`-compactor.blocks-retention-period`) to avoid querying past this period. #3134
* [ENHANCEMENT] Alertmanager: reduced memory utilization in Mimir clusters with a large number of tenants. #3143
* [ENHANCEMENT] Store-gateway: added extra span logging to improve observability. #3131
* [ENHANCEMENT] Compactor: cleaning up different tenants' old blocks and updating bucket indexes is now more independent. This prevents a single tenant from delaying cleanup for other tenants. #2631
* [ENHANCEMENT] Distributor: request rate, ingestion rate, and inflight requests limits are now enforced before reading and parsing the body of the request. This makes the distributor more resilient against a burst of requests over those limit. #2419
* [BUGFIX] Querier: Fix 400 response while handling streaming remote read. #2963
* [BUGFIX] Fix a bug causing query-frontend, query-scheduler, and querier not failing if one of their internal components fail. #2978
* [BUGFIX] Querier: re-balance the querier worker connections when a query-frontend or query-scheduler is terminated. #3005
* [BUGFIX] Distributor: Now returns the quorum error from ingesters. For example, with replication_factor=3, two HTTP 400 errors and one HTTP 500 error, now the distributor will always return HTTP 400. Previously the behaviour was to return the error which the distributor first received. #2979
* [BUGFIX] Ruler: fix panic when ruler.external_url is explicitly set to an empty string ("") in YAML. #2915
* [BUGFIX] Alertmanager: Fix support for the Telegram API URL in the global settings. #3097
* [BUGFIX] Alertmanager: Fix parsing of label matchers without label value in the API used to retrieve alerts. #3097
* [BUGFIX] Ruler: Fix not restoring alert state for rule groups when other ruler replicas shut down. #3156
* [BUGFIX] Updated `golang.org/x/net` dependency to fix CVE-2022-27664. #3124
* [BUGFIX] Fix distributor from returning a `500` status code when a `400` was received from the ingester. #3211
* [BUGFIX] Fix incorrect OS value set in Mimir v2.3.* RPM packages. #3221

### Mixin

* [CHANGE] Alerts: MimirQuerierAutoscalerNotActive is now critical and fires after 1h instead of 15m. #2958
* [FEATURE] Dashboards: Added "Mimir / Overview" dashboards, providing an high level view over a Mimir cluster. #3122 #3147 #3155
* [ENHANCEMENT] Dashboards: Updated the "Writes" and "Rollout progress" dashboards to account for samples ingested via the new OTLP ingestion endpoint. #2919 #2938
* [ENHANCEMENT] Dashboards: Include per-tenant request rate in "Tenants" dashboard. #2874
* [ENHANCEMENT] Dashboards: Include inflight object store requests in "Reads" dashboard. #2914
* [ENHANCEMENT] Dashboards: Make queries used to find job, cluster and namespace for dropdown menus configurable. #2893
* [ENHANCEMENT] Dashboards: Include rate of label and series queries in "Reads" dashboard. #3065 #3074
* [ENHANCEMENT] Dashboards: Fix legend showing on per-pod panels. #2944
* [ENHANCEMENT] Dashboards: Use the "req/s" unit on panels showing the requests rate. #3118
* [ENHANCEMENT] Dashboards: Use a consistent color across dashboards for the error rate. #3154

### Jsonnet

* [FEATURE] Added support for query-scheduler ring-based service discovery. #3128
* [ENHANCEMENT] Querier autoscaling is now slower on scale downs: scale down 10% every 1m instead of 100%. #2962
* [BUGFIX] Memberlist: `gossip_member_label` is now set for ruler-queriers. #3141

### Mimirtool

* [ENHANCEMENT] mimirtool analyze: Store the query errors instead of exit during the analysis. #3052
* [BUGFIX] mimir-tool remote-read: fix returns where some conditions [return nil error even if there is error](https://github.com/grafana/cortex-tools/issues/260). #3053

### Documentation

* [ENHANCEMENT] Added documentation on how to configure storage retention. #2970
* [ENHANCEMENT] Improved gRPC clients config documentation. #3020
* [ENHANCEMENT] Added documentation on how to manage alerting and recording rules. #2983
* [ENHANCEMENT] Improved `MimirSchedulerQueriesStuck` runbook. #3006
* [ENHANCEMENT] Added "Cluster label verification" section to memberlist documentation. #3096
* [ENHANCEMENT] Mention compression in multi-zone replication documentation. #3107
* [BUGFIX] Fixed configuration option names in "Enabling zone-awareness via the Grafana Mimir Jsonnet". #3018
* [BUGFIX] Fixed `mimirtool analyze` parameters documentation. #3094
* [BUGFIX] Fixed YAML configuraton in the "Manage the configuration of Grafana Mimir with Helm" guide. #3042
* [BUGFIX] Fixed Alertmanager capacity planning documentation. #3132

### Tools

- [BUGFIX] trafficdump: Fixed panic occurring when `-success-only=true` and the captured request failed. #2863

## 2.3.1

### Grafana Mimir
* [BUGFIX] Query-frontend: query sharding took exponential time to map binary expressions. #3027
* [BUGFIX] Distributor: Stop panics on OTLP endpoint when a single metric has multiple timeseries. #3040

## 2.3.0

### Grafana Mimir

* [CHANGE] Ingester: Added user label to ingester metric `cortex_ingester_tsdb_out_of_order_samples_appended_total`. On multitenant clusters this helps us find the rate of appended out-of-order samples for a specific tenant. #2493
* [CHANGE] Compactor: delete source and output blocks from local disk on compaction failed, to reduce likelihood that subsequent compactions fail because of no space left on disk. #2261
* [CHANGE] Ruler: Remove unused CLI flags `-ruler.search-pending-for` and `-ruler.flush-period` (and their respective YAML config options). #2288
* [CHANGE] Successful gRPC requests are no longer logged (only affects internal API calls). #2309
* [CHANGE] Add new `-*.consul.cas-retry-delay` flags. They have a default value of `1s`, while previously there was no delay between retries. #2309
* [CHANGE] Store-gateway: Remove the experimental ability to run requests in a dedicated OS thread pool and associated CLI flag `-store-gateway.thread-pool-size`. #2423
* [CHANGE] Memberlist: disabled TCP-based ping fallback, because Mimir already uses a custom transport based on TCP. #2456
* [CHANGE] Change default value for `-distributor.ha-tracker.max-clusters` to `100` to provide a DoS protection. #2465
* [CHANGE] Experimental block upload API exposed by compactor has changed: Previous `/api/v1/upload/block/{block}` endpoint for starting block upload is now `/api/v1/upload/block/{block}/start`, and previous endpoint `/api/v1/upload/block/{block}?uploadComplete=true` for finishing block upload is now `/api/v1/upload/block/{block}/finish`. New API endpoint has been added: `/api/v1/upload/block/{block}/check`. #2486 #2548
* [CHANGE] Compactor: changed `-compactor.max-compaction-time` default from `0s` (disabled) to `1h`. When compacting blocks for a tenant, the compactor will move to compact blocks of another tenant or re-plan blocks to compact at least every 1h. #2514
* [CHANGE] Distributor: removed previously deprecated `extend_writes` (see #1856) YAML key and `-distributor.extend-writes` CLI flag from the distributor config. #2551
* [CHANGE] Ingester: removed previously deprecated `active_series_custom_trackers` (see #1188) YAML key from the ingester config. #2552
* [CHANGE] The tenant ID `__mimir_cluster` is reserved by Mimir and not allowed to store metrics. #2643
* [CHANGE] Purger: removed the purger component and moved its API endpoints `/purger/delete_tenant` and `/purger/delete_tenant_status` to the compactor at `/compactor/delete_tenant` and `/compactor/delete_tenant_status`. The new endpoints on the compactor are stable. #2644
* [CHANGE] Memberlist: Change the leave timeout duration (`-memberlist.leave-timeout duration`) from 5s to 20s and connection timeout (`-memberlist.packet-dial-timeout`) from 5s to 2s. This makes leave timeout 10x the connection timeout, so that we can communicate the leave to at least 1 node, if the first 9 we try to contact times out. #2669
* [CHANGE] Alertmanager: return status code `412 Precondition Failed` and log info message when alertmanager isn't configured for a tenant. #2635
* [CHANGE] Distributor: if forwarding rules are used to forward samples, exemplars are now removed from the request. #2710 #2725
* [CHANGE] Limits: change the default value of `max_global_series_per_metric` limit to `0` (disabled). Setting this limit by default does not provide much benefit because series are sharded by all labels. #2714
* [CHANGE] Ingester: experimental `-blocks-storage.tsdb.new-chunk-disk-mapper` has been removed, new chunk disk mapper is now always used, and is no longer marked experimental. Default value of `-blocks-storage.tsdb.head-chunks-write-queue-size` has changed to 1000000, this enables async chunk queue by default, which leads to improved latency on the write path when new chunks are created in ingesters. #2762
* [CHANGE] Ingester: removed deprecated `-blocks-storage.tsdb.isolation-enabled` option. TSDB-level isolation is now always disabled in Mimir. #2782
* [CHANGE] Compactor: `-compactor.partial-block-deletion-delay` must either be set to 0 (to disable partial blocks deletion) or a value higher than `4h`. #2787
* [CHANGE] Query-frontend: CLI flag `-query-frontend.align-querier-with-step` has been deprecated. Please use `-query-frontend.align-queries-with-step` instead. #2840
* [FEATURE] Compactor: Adds the ability to delete partial blocks after a configurable delay. This option can be configured per tenant. #2285
  - `-compactor.partial-block-deletion-delay`, as a duration string, allows you to set the delay since a partial block has been modified before marking it for deletion. A value of `0`, the default, disables this feature.
  - The metric `cortex_compactor_blocks_marked_for_deletion_total` has a new value for the `reason` label `reason="partial"`, when a block deletion marker is triggered by the partial block deletion delay.
* [FEATURE] Querier: enabled support for queries with negative offsets, which are not cached in the query results cache. #2429
* [FEATURE] EXPERIMENTAL: OpenTelemetry Metrics ingestion path on `/otlp/v1/metrics`. #695 #2436 #2461
* [FEATURE] Querier: Added support for tenant federation to metric metadata endpoint. #2467
* [FEATURE] Query-frontend: introduced experimental support to split instant queries by time. The instant query splitting can be enabled setting `-query-frontend.split-instant-queries-by-interval`. #2469 #2564 #2565 #2570 #2571 #2572 #2573 #2574 #2575 #2576 #2581 #2582 #2601 #2632 #2633 #2634 #2641 #2642 #2766
* [FEATURE] Introduced an experimental anonymous usage statistics tracking (disabled by default), to help Mimir maintainers make better decisions to support the open source community. The tracking system anonymously collects non-sensitive, non-personally identifiable information about the running Mimir cluster, and is disabled by default. #2643 #2662 #2685 #2732 #2733 #2735
* [FEATURE] Introduced an experimental deployment mode called read-write and running a fully featured Mimir cluster with three components: write, read and backend. The read-write deployment mode is a trade-off between the monolithic mode (only one component, no isolation) and the microservices mode (many components, high isolation). #2754 #2838
* [ENHANCEMENT] Distributor: Decreased distributor tests execution time. #2562
* [ENHANCEMENT] Alertmanager: Allow the HTTP `proxy_url` configuration option in the receiver's configuration. #2317
* [ENHANCEMENT] ring: optimize shuffle-shard computation when lookback is used, and all instances have registered timestamp within the lookback window. In that case we can immediately return origial ring, because we would select all instances anyway. #2309
* [ENHANCEMENT] Memberlist: added experimental memberlist cluster label support via `-memberlist.cluster-label` and `-memberlist.cluster-label-verification-disabled` CLI flags (and their respective YAML config options). #2354
* [ENHANCEMENT] Object storage can now be configured for all components using the `common` YAML config option key (or `-common.storage.*` CLI flags). #2330 #2347
* [ENHANCEMENT] Go: updated to go 1.18.4. #2400
* [ENHANCEMENT] Store-gateway, listblocks: list of blocks now includes stats from `meta.json` file: number of series, samples and chunks. #2425
* [ENHANCEMENT] Added more buckets to `cortex_ingester_client_request_duration_seconds` histogram metric, to correctly track requests taking longer than 1s (up until 16s). #2445
* [ENHANCEMENT] Azure client: Improve memory usage for large object storage downloads. #2408
* [ENHANCEMENT] Distributor: Add `-distributor.instance-limits.max-inflight-push-requests-bytes`. This limit protects the distributor against multiple large requests that together may cause an OOM, but are only a few, so do not trigger the `max-inflight-push-requests` limit. #2413
* [ENHANCEMENT] Distributor: Drop exemplars in distributor for tenants where exemplars are disabled. #2504
* [ENHANCEMENT] Runtime Config: Allow operator to specify multiple comma-separated yaml files in `-runtime-config.file` that will be merged in left to right order. #2583
* [ENHANCEMENT] Query sharding: shard binary operations only if it doesn't lead to non-shardable vector selectors in one of the operands. #2696
* [ENHANCEMENT] Add packaging for both debian based deb file and redhat based rpm file using FPM. #1803
* [ENHANCEMENT] Distributor: Add `cortex_distributor_query_ingester_chunks_deduped_total` and `cortex_distributor_query_ingester_chunks_total` metrics for determining how effective ingester chunk deduplication at query time is. #2713
* [ENHANCEMENT] Upgrade Docker base images to `alpine:3.16.2`. #2729
* [ENHANCEMENT] Ruler: Add `<prometheus-http-prefix>/api/v1/status/buildinfo` endpoint. #2724
* [ENHANCEMENT] Querier: Ensure all queries pulled from query-frontend or query-scheduler are immediately executed. The maximum workers concurrency in each querier is configured by `-querier.max-concurrent`. #2598
* [ENHANCEMENT] Distributor: Add `cortex_distributor_received_requests_total` and `cortex_distributor_requests_in_total` metrics to provide visiblity into appropriate per-tenant request limits. #2770
* [ENHANCEMENT] Distributor: Add single forwarding remote-write endpoint for a tenant (`forwarding_endpoint`), instead of using per-rule endpoints. This takes precendence over per-rule endpoints. #2801
* [ENHANCEMENT] Added `err-mimir-distributor-max-write-message-size` to the errors catalog. #2470
* [ENHANCEMENT] Add sanity check at startup to ensure the configured filesystem directories don't overlap for different components. #2828 #2947
* [BUGFIX] TSDB: Fixed a bug on the experimental out-of-order implementation that led to wrong query results. #2701
* [BUGFIX] Compactor: log the actual error on compaction failed. #2261
* [BUGFIX] Alertmanager: restore state from storage even when running a single replica. #2293
* [BUGFIX] Ruler: do not block "List Prometheus rules" API endpoint while syncing rules. #2289
* [BUGFIX] Ruler: return proper `*status.Status` error when running in remote operational mode. #2417
* [BUGFIX] Alertmanager: ensure the configured `-alertmanager.web.external-url` is either a path starting with `/`, or a full URL including the scheme and hostname. #2381 #2542
* [BUGFIX] Memberlist: fix problem with loss of some packets, typically ring updates when instances were removed from the ring during shutdown. #2418
* [BUGFIX] Ingester: fix misfiring `MimirIngesterHasUnshippedBlocks` and stale `cortex_ingester_oldest_unshipped_block_timestamp_seconds` when some block uploads fail. #2435
* [BUGFIX] Query-frontend: fix incorrect mapping of http status codes 429 to 500 when request queue is full. #2447
* [BUGFIX] Memberlist: Fix problem with ring being empty right after startup. Memberlist KV store now tries to "fast-join" the cluster to avoid serving empty KV store. #2505
* [BUGFIX] Compactor: Fix bug when using `-compactor.partial-block-deletion-delay`: compactor didn't correctly check for modification time of all block files. #2559
* [BUGFIX] Query-frontend: fix wrong query sharding results for queries with boolean result like `1 < bool 0`. #2558
* [BUGFIX] Fixed error messages related to per-instance limits incorrectly reporting they can be set on a per-tenant basis. #2610
* [BUGFIX] Perform HA-deduplication before forwarding samples according to forwarding rules in the distributor. #2603 #2709
* [BUGFIX] Fix reporting of tracing spans from PromQL engine. #2707
* [BUGFIX] Apply relabel and drop_label rules before forwarding rules in the distributor. #2703
* [BUGFIX] Distributor: Register `cortex_discarded_requests_total` metric, which previously was not registered and therefore not exported. #2712
* [BUGFIX] Ruler: fix not restoring alerts' state at startup. #2648
* [BUGFIX] Ingester: Fix disk filling up after restarting ingesters with out-of-order support disabled while it was enabled before. #2799
* [BUGFIX] Memberlist: retry joining memberlist cluster on startup when no nodes are resolved. #2837
* [BUGFIX] Query-frontend: fix incorrect mapping of http status codes 413 to 500 when request is too large. #2819
* [BUGFIX] Alertmanager: revert upstream alertmananger to v0.24.0 to fix panic when unmarshalling email headers #2924 #2925

### Mixin

* [CHANGE] Dashboards: "Slow Queries" dashboard no longer works with versions older than Grafana 9.0. #2223
* [CHANGE] Alerts: use RSS memory instead of working set memory in the `MimirAllocatingTooMuchMemory` alert for ingesters. #2480
* [CHANGE] Dashboards: remove the "Cache - Latency (old)" panel from the "Mimir / Queries" dashboard. #2796
* [FEATURE] Dashboards: added support to experimental read-write deployment mode. #2780
* [ENHANCEMENT] Dashboards: added missed rule evaluations to the "Evaluations per second" panel in the "Mimir / Ruler" dashboard. #2314
* [ENHANCEMENT] Dashboards: add k8s resource requests to CPU and memory panels. #2346
* [ENHANCEMENT] Dashboards: add RSS memory utilization panel for ingesters, store-gateways and compactors. #2479
* [ENHANCEMENT] Dashboards: allow to configure graph tooltip. #2647
* [ENHANCEMENT] Alerts: MimirFrontendQueriesStuck and MimirSchedulerQueriesStuck alerts are more reliable now as they consider all the intermediate samples in the minute prior to the evaluation. #2630
* [ENHANCEMENT] Alerts: added `RolloutOperatorNotReconciling` alert, firing if the optional rollout-operator is not successfully reconciling. #2700
* [ENHANCEMENT] Dashboards: added support to query-tee in front of ruler-query-frontend in the "Remote ruler reads" dashboard. #2761
* [ENHANCEMENT] Dashboards: Introduce support for baremetal deployment, setting `deployment_type: 'baremetal'` in the mixin `_config`. #2657
* [ENHANCEMENT] Dashboards: use timeseries panel to show exemplars. #2800
* [BUGFIX] Dashboards: fixed unit of latency panels in the "Mimir / Ruler" dashboard. #2312
* [BUGFIX] Dashboards: fixed "Intervals per query" panel in the "Mimir / Queries" dashboard. #2308
* [BUGFIX] Dashboards: Make "Slow Queries" dashboard works with Grafana 9.0. #2223
* [BUGFIX] Dashboards: add missing API routes to Ruler dashboard. #2412
* [BUGFIX] Dashboards: stop setting 'interval' in dashboards; it should be set on your datasource. #2802

### Jsonnet

* [CHANGE] query-scheduler is enabled by default. We advise to deploy the query-scheduler to improve the scalability of the query-frontend. #2431
* [CHANGE] Replaced anti-affinity rules with pod topology spread constraints for distributor, query-frontend, querier and ruler. #2517
  - The following configuration options have been removed:
    - `distributor_allow_multiple_replicas_on_same_node`
    - `query_frontend_allow_multiple_replicas_on_same_node`
    - `querier_allow_multiple_replicas_on_same_node`
    - `ruler_allow_multiple_replicas_on_same_node`
  - The following configuration options have been added:
    - `distributor_topology_spread_max_skew`
    - `query_frontend_topology_spread_max_skew`
    - `querier_topology_spread_max_skew`
    - `ruler_topology_spread_max_skew`
* [CHANGE] Change `max_global_series_per_metric` to 0 in all plans, and as a default value. #2669
* [FEATURE] Memberlist: added support for experimental memberlist cluster label, through the jsonnet configuration options `memberlist_cluster_label` and `memberlist_cluster_label_verification_disabled`. #2349
* [FEATURE] Added ruler-querier autoscaling support. It requires [KEDA](https://keda.sh) installed in the Kubernetes cluster. Ruler-querier autoscaler can be enabled and configure through the following options in the jsonnet config: #2545
  * `autoscaling_ruler_querier_enabled`: `true` to enable autoscaling.
  * `autoscaling_ruler_querier_min_replicas`: minimum number of ruler-querier replicas.
  * `autoscaling_ruler_querier_max_replicas`: maximum number of ruler-querier replicas.
  * `autoscaling_prometheus_url`: Prometheus base URL from which to scrape Mimir metrics (e.g. `http://prometheus.default:9090/prometheus`).
* [ENHANCEMENT] Memberlist now uses DNS service-discovery by default. #2549
* [ENHANCEMENT] Upgrade memcached image tag to `memcached:1.6.16-alpine`. #2740
* [ENHANCEMENT] Added `$._config.configmaps` and `$._config.runtime_config_files` to make it easy to add new configmaps or runtime config file to all components. #2748

### Mimirtool

* [ENHANCEMENT] Added `mimirtool backfill` command to upload Prometheus blocks using API available in the compactor. #1822
* [ENHANCEMENT] mimirtool bucket-validation: Verify existing objects can be overwritten by subsequent uploads. #2491
* [ENHANCEMENT] mimirtool config convert: Now supports migrating to the current version of Mimir. #2629
* [BUGFIX] mimirtool analyze: Fix dashboard JSON unmarshalling errors by using custom parsing. #2386
* [BUGFIX] Version checking no longer prompts for updating when already on latest version. #2723

### Mimir Continuous Test

* [ENHANCEMENT] Added basic authentication and bearer token support for when Mimir is behind a gateway authenticating the calls. #2717

### Query-tee

* [CHANGE] Renamed CLI flag `-server.service-port` to `-server.http-service-port`. #2683
* [CHANGE] Renamed metric `cortex_querytee_request_duration_seconds` to `cortex_querytee_backend_request_duration_seconds`. Metric `cortex_querytee_request_duration_seconds` is now reported without label `backend`. #2683
* [ENHANCEMENT] Added HTTP over gRPC support to `query-tee` to allow testing gRPC requests to Mimir instances. #2683

### Documentation

* [ENHANCEMENT] Referenced `mimirtool` commands in the HTTP API documentation. #2516
* [ENHANCEMENT] Improved DNS service discovery documentation. #2513

### Tools

* [ENHANCEMENT] `markblocks` now processes multiple blocks concurrently. #2677

## 2.2.0

### Grafana Mimir

* [CHANGE] Increased default configuration for `-server.grpc-max-recv-msg-size-bytes` and `-server.grpc-max-send-msg-size-bytes` from 4MB to 100MB. #1884
* [CHANGE] Default values have changed for the following settings. This improves query performance for recent data (within 12h) by only reading from ingesters: #1909 #1921
    - `-blocks-storage.bucket-store.ignore-blocks-within` now defaults to `10h` (previously `0`)
    - `-querier.query-store-after` now defaults to `12h` (previously `0`)
* [CHANGE] Alertmanager: removed support for migrating local files from Cortex 1.8 or earlier. Related to original Cortex PR https://github.com/cortexproject/cortex/pull/3910. #2253
* [CHANGE] The following settings are now classified as advanced because the defaults should work for most users and tuning them requires in-depth knowledge of how the read path works: #1929
    - `-querier.query-ingesters-within`
    - `-querier.query-store-after`
* [CHANGE] Config flag category overrides can be set dynamically at runtime. #1934
* [CHANGE] Ingester: deprecated `-ingester.ring.join-after`. Mimir now behaves as this setting is always set to 0s. This configuration option will be removed in Mimir 2.4.0. #1965
* [CHANGE] Blocks uploaded by ingester no longer contain `__org_id__` label. Compactor now ignores this label and will compact blocks with and without this label together. `mimirconvert` tool will remove the label from blocks as "unknown" label. #1972
* [CHANGE] Querier: deprecated `-querier.shuffle-sharding-ingesters-lookback-period`, instead adding `-querier.shuffle-sharding-ingesters-enabled` to enable or disable shuffle sharding on the read path. The value of `-querier.query-ingesters-within` is now used internally for shuffle sharding lookback. #2110
* [CHANGE] Memberlist: `-memberlist.abort-if-join-fails` now defaults to false. Previously it defaulted to true. #2168
* [CHANGE] Ruler: `/api/v1/rules*` and `/prometheus/rules*` configuration endpoints are removed. Use `/prometheus/config/v1/rules*`. #2182
* [CHANGE] Ingester: `-ingester.exemplars-update-period` has been renamed to `-ingester.tsdb-config-update-period`. You can use it to update multiple, per-tenant TSDB configurations. #2187
* [FEATURE] Ingester: (Experimental) Add the ability to ingest out-of-order samples up to an allowed limit. If you enable this feature, it requires additional memory and disk space. This feature also enables a write-behind log, which might lead to longer ingester-start replays. When this feature is disabled, there is no overhead on memory, disk space, or startup times. #2187
  * `-ingester.out-of-order-time-window`, as duration string, allows you to set how back in time a sample can be. The default is `0s`, where `s` is seconds.
  * `cortex_ingester_tsdb_out_of_order_samples_appended_total` metric tracks the total number of out-of-order samples ingested by the ingester.
  * `cortex_discarded_samples_total` has a new label `reason="sample-too-old"`, when the `-ingester.out-of-order-time-window` flag is greater than zero. The label tracks the number of samples that were discarded for being too old; they were out of order, but beyond the time window allowed. The labels `reason="sample-out-of-order"` and `reason="sample-out-of-bounds"` are not used when out-of-order ingestion is enabled.
* [ENHANCEMENT] Distributor: Added limit to prevent tenants from sending excessive number of requests: #1843
  * The following CLI flags (and their respective YAML config options) have been added:
    * `-distributor.request-rate-limit`
    * `-distributor.request-burst-limit`
  * The following metric is exposed to tell how many requests have been rejected:
    * `cortex_discarded_requests_total`
* [ENHANCEMENT] Store-gateway: Add the experimental ability to run requests in a dedicated OS thread pool. This feature can be configured using `-store-gateway.thread-pool-size` and is disabled by default. Replaces the ability to run index header operations in a dedicated thread pool. #1660 #1812
* [ENHANCEMENT] Improved error messages to make them easier to understand; each now have a unique, global identifier that you can use to look up in the runbooks for more information. #1907 #1919 #1888 #1939 #1984 #2009 #2056 #2066 #2104 #2150 #2234
* [ENHANCEMENT] Memberlist KV: incoming messages are now processed on per-key goroutine. This may reduce loss of "maintanance" packets in busy memberlist installations, but use more CPU. New `memberlist_client_received_broadcasts_dropped_total` counter tracks number of dropped per-key messages. #1912
* [ENHANCEMENT] Blocks Storage, Alertmanager, Ruler: add support a prefix to the bucket store (`*_storage.storage_prefix`). This enables using the same bucket for the three components. #1686 #1951
* [ENHANCEMENT] Upgrade Docker base images to `alpine:3.16.0`. #2028
* [ENHANCEMENT] Store-gateway: Add experimental configuration option for the store-gateway to attempt to pre-populate the file system cache when memory-mapping index-header files. Enabled with `-blocks-storage.bucket-store.index-header.map-populate-enabled=true`. Note this flag only has an effect when running on Linux. #2019 #2054
* [ENHANCEMENT] Chunk Mapper: reduce memory usage of async chunk mapper. #2043
* [ENHANCEMENT] Ingester: reduce sleep time when reading WAL. #2098
* [ENHANCEMENT] Compactor: Run sanity check on blocks storage configuration at startup. #2144
* [ENHANCEMENT] Compactor: Add HTTP API for uploading TSDB blocks. Enabled with `-compactor.block-upload-enabled`. #1694 #2126
* [ENHANCEMENT] Ingester: Enable querying overlapping blocks by default. #2187
* [ENHANCEMENT] Distributor: Auto-forget unhealthy distributors after ten failed ring heartbeats. #2154
* [ENHANCEMENT] Distributor: Add new metric `cortex_distributor_forward_errors_total` for error codes resulting from forwarding requests. #2077
* [ENHANCEMENT] `/ready` endpoint now returns and logs detailed services information. #2055
* [ENHANCEMENT] Memcached client: Reduce number of connections required to fetch cached keys from memcached. #1920
* [ENHANCEMENT] Improved error message returned when `-querier.query-store-after` validation fails. #1914
* [BUGFIX] Fix regexp parsing panic for regexp label matchers with start/end quantifiers. #1883
* [BUGFIX] Ingester: fixed deceiving error log "failed to update cached shipped blocks after shipper initialisation", occurring for each new tenant in the ingester. #1893
* [BUGFIX] Ring: fix bug where instances may appear unhealthy in the hash ring web UI even though they are not. #1933
* [BUGFIX] API: gzip is now enforced when identity encoding is explicitly rejected. #1864
* [BUGFIX] Fix panic at startup when Mimir is running in monolithic mode and query sharding is enabled. #2036
* [BUGFIX] Ruler: report `cortex_ruler_queries_failed_total` metric for any remote query error except 4xx when remote operational mode is enabled. #2053 #2143
* [BUGFIX] Ingester: fix slow rollout when using `-ingester.ring.unregister-on-shutdown=false` with long `-ingester.ring.heartbeat-period`. #2085
* [BUGFIX] Ruler: add timeout for remote rule evaluation queries to prevent rule group evaluations getting stuck indefinitely. The duration is configurable with `-querier.timeout` (default `2m`). #2090 #2222
* [BUGFIX] Limits: Active series custom tracker configuration has been named back from `active_series_custom_trackers_config` to `active_series_custom_trackers`. For backwards compatibility both version is going to be supported for until Mimir v2.4. When both fields are specified, `active_series_custom_trackers_config` takes precedence over `active_series_custom_trackers`. #2101
* [BUGFIX] Ingester: fixed the order of labels applied when incrementing the `cortex_discarded_metadata_total` metric. #2096
* [BUGFIX] Ingester: fixed bug where retrieving metadata for a metric with multiple metadata entries would return multiple copies of a single metadata entry rather than all available entries. #2096
* [BUGFIX] Distributor: canceled requests are no longer accounted as internal errors. #2157
* [BUGFIX] Memberlist: Fix typo in memberlist admin UI. #2202
* [BUGFIX] Ruler: fixed typo in error message when ruler failed to decode a rule group. #2151
* [BUGFIX] Active series custom tracker configuration is now displayed properly on `/runtime_config` page. #2065
* [BUGFIX] Query-frontend: `vector` and `time` functions were sharded, which made expressions like `vector(1) > 0 and vector(1)` fail. #2355

### Mixin

* [CHANGE] Split `mimir_queries` rules group into `mimir_queries` and `mimir_ingester_queries` to keep number of rules per group within the default per-tenant limit. #1885
* [CHANGE] Dashboards: Expose full image tag in "Mimir / Rollout progress" dashboard's "Pod per version panel." #1932
* [CHANGE] Dashboards: Disabled gateway panels by default, because most users don't have a gateway exposing the metrics expected by Mimir dashboards. You can re-enable it setting `gateway_enabled: true` in the mixin config and recompiling the mixin running `make build-mixin`. #1955
* [CHANGE] Alerts: adapt `MimirFrontendQueriesStuck` and `MimirSchedulerQueriesStuck` to consider ruler query path components. #1949
* [CHANGE] Alerts: Change `MimirRulerTooManyFailedQueries` severity to `critical`. #2165
* [ENHANCEMENT] Dashboards: Add config option `datasource_regex` to customise the regular expression used to select valid datasources for Mimir dashboards. #1802
* [ENHANCEMENT] Dashboards: Added "Mimir / Remote ruler reads" and "Mimir / Remote ruler reads resources" dashboards. #1911 #1937
* [ENHANCEMENT] Dashboards: Make networking panels work for pods created by the mimir-distributed helm chart. #1927
* [ENHANCEMENT] Alerts: Add `MimirStoreGatewayNoSyncedTenants` alert that fires when there is a store-gateway owning no tenants. #1882
* [ENHANCEMENT] Rules: Make `recording_rules_range_interval` configurable for cases where Mimir metrics are scraped less often that every 30 seconds. #2118
* [ENHANCEMENT] Added minimum Grafana version to mixin dashboards. #1943
* [BUGFIX] Fix `container_memory_usage_bytes:sum` recording rule. #1865
* [BUGFIX] Fix `MimirGossipMembersMismatch` alerts if Mimir alertmanager is activated. #1870
* [BUGFIX] Fix `MimirRulerMissedEvaluations` to show % of missed alerts as a value between 0 and 100 instead of 0 and 1. #1895
* [BUGFIX] Fix `MimirCompactorHasNotUploadedBlocks` alert false positive when Mimir is deployed in monolithic mode. #1902
* [BUGFIX] Fix `MimirGossipMembersMismatch` to make it less sensitive during rollouts and fire one alert per installation, not per job. #1926
* [BUGFIX] Do not trigger `MimirAllocatingTooMuchMemory` alerts if no container limits are supplied. #1905
* [BUGFIX] Dashboards: Remove empty "Chunks per query" panel from `Mimir / Queries` dashboard. #1928
* [BUGFIX] Dashboards: Use Grafana's `$__rate_interval` for rate queries in dashboards to support scrape intervals of >15s. #2011
* [BUGFIX] Alerts: Make each version of `MimirCompactorHasNotUploadedBlocks` distinct to avoid rule evaluation failures due to duplicate series being generated. #2197
* [BUGFIX] Fix `MimirGossipMembersMismatch` alert when using remote ruler evaluation. #2159

### Jsonnet

* [CHANGE] Remove use of `-querier.query-store-after`, `-querier.shuffle-sharding-ingesters-lookback-period`, `-blocks-storage.bucket-store.ignore-blocks-within`, and `-blocks-storage.tsdb.close-idle-tsdb-timeout` CLI flags since the values now match defaults. #1915 #1921
* [CHANGE] Change default value for `-blocks-storage.bucket-store.chunks-cache.memcached.timeout` to `450ms` to increase use of cached data. #2035
* [CHANGE] The `memberlist_ring_enabled` configuration now applies to Alertmanager. #2102 #2103 #2107
* [CHANGE] Default value for `memberlist_ring_enabled` is now true. It means that all hash rings use Memberlist as default KV store instead of Consul (previous default). #2161
* [CHANGE] Configure `-ingester.max-global-metadata-per-user` to correspond to 20% of the configured max number of series per tenant. #2250
* [CHANGE] Configure `-ingester.max-global-metadata-per-metric` to be 10. #2250
* [CHANGE] Change `_config.multi_zone_ingester_max_unavailable` to 25. #2251
* [FEATURE] Added querier autoscaling support. It requires [KEDA](https://keda.sh) installed in the Kubernetes cluster and query-scheduler enabled in the Mimir cluster. Querier autoscaler can be enabled and configure through the following options in the jsonnet config: #2013 #2023
  * `autoscaling_querier_enabled`: `true` to enable autoscaling.
  * `autoscaling_querier_min_replicas`: minimum number of querier replicas.
  * `autoscaling_querier_max_replicas`: maximum number of querier replicas.
  * `autoscaling_prometheus_url`: Prometheus base URL from which to scrape Mimir metrics (e.g. `http://prometheus.default:9090/prometheus`).
* [FEATURE] Jsonnet: Add support for ruler remote evaluation mode (`ruler_remote_evaluation_enabled`), which deploys and uses a dedicated query path for rule evaluation. This enables the benefits of the query-frontend for rule evaluation, such as query sharding. #2073
* [ENHANCEMENT] Added `compactor` service, that can be used to route requests directly to compactor (e.g. admin UI). #2063
* [ENHANCEMENT] Added a `consul_enabled` configuration option to provide the ability to disable consul. It is automatically set to false when `memberlist_ring_enabled` is true and `multikv_migration_enabled` (used for migration from Consul to memberlist) is not set. #2093 #2152
* [BUGFIX] Querier: Fix disabling shuffle sharding on the read path whilst keeping it enabled on write path. #2164

### Mimirtool

* [CHANGE] mimirtool rules: `--use-legacy-routes` now toggles between using `/prometheus/config/v1/rules` (default) and `/api/v1/rules` (legacy) endpoints. #2182
* [FEATURE] Added bearer token support for when Mimir is behind a gateway authenticating by bearer token. #2146
* [BUGFIX] mimirtool analyze: Fix dashboard JSON unmarshalling errors (#1840). #1973
* [BUGFIX] Make mimirtool build for Windows work again. #2273

### Mimir Continuous Test

* [ENHANCEMENT] Added the `-tests.smoke-test` flag to run the `mimir-continuous-test` suite once and immediately exit. #2047 #2094
* [ENHANCEMENT] Added the `-tests.write-protocol` flag to write using the `prometheus` remote write protocol or `otlp-http` in the `mimir-continuous-test` suite. #5719

### Documentation

* [ENHANCEMENT] Published Grafana Mimir runbooks as part of documentation. #1970
* [ENHANCEMENT] Improved ruler's "remote operational mode" documentation. #1906
* [ENHANCEMENT] Recommend fast disks for ingesters and store-gateways in production tips. #1903
* [ENHANCEMENT] Explain the runtime override of active series matchers. #1868
* [ENHANCEMENT] Clarify "Set rule group" API specification. #1869
* [ENHANCEMENT] Published Mimir jsonnet documentation. #2024
* [ENHANCEMENT] Documented required scrape interval for using alerting and recording rules from Mimir jsonnet. #2147
* [ENHANCEMENT] Runbooks: Mention memberlist as possible source of problems for various alerts. #2158
* [ENHANCEMENT] Added step-by-step article about migrating from Consul to Memberlist KV store using jsonnet without downtime. #2166
* [ENHANCEMENT] Documented `/memberlist` admin page. #2166
* [ENHANCEMENT] Documented how to configure Grafana Mimir's ruler with Jsonnet. #2127
* [ENHANCEMENT] Documented how to configure queriers’ autoscaling with Jsonnet. #2128
* [ENHANCEMENT] Updated mixin building instructions in "Installing Grafana Mimir dashboards and alerts" article. #2015 #2163
* [ENHANCEMENT] Fix location of "Monitoring Grafana Mimir" article in the documentation hierarchy. #2130
* [ENHANCEMENT] Runbook for `MimirRequestLatency` was expanded with more practical advice. #1967
* [BUGFIX] Fixed ruler configuration used in the getting started guide. #2052
* [BUGFIX] Fixed Mimir Alertmanager datasource in Grafana used by "Play with Grafana Mimir" tutorial. #2115
* [BUGFIX] Fixed typos in "Scaling out Grafana Mimir" article. #2170
* [BUGFIX] Added missing ring endpoint exposed by Ingesters. #1918

## 2.1.0

### Grafana Mimir

* [CHANGE] Compactor: No longer upload debug meta files to object storage. #1257
* [CHANGE] Default values have changed for the following settings: #1547
    - `-alertmanager.alertmanager-client.grpc-max-recv-msg-size` now defaults to 100 MiB (previously was not configurable and set to 16 MiB)
    - `-alertmanager.alertmanager-client.grpc-max-send-msg-size` now defaults to 100 MiB (previously was not configurable and set to 4 MiB)
    - `-alertmanager.max-recv-msg-size` now defaults to 100 MiB (previously was 16 MiB)
* [CHANGE] Ingester: Add `user` label to metrics `cortex_ingester_ingested_samples_total` and `cortex_ingester_ingested_samples_failures_total`. #1533
* [CHANGE] Ingester: Changed `-blocks-storage.tsdb.isolation-enabled` default from `true` to `false`. The config option has also been deprecated and will be removed in 2 minor version. #1655
* [CHANGE] Query-frontend: results cache keys are now versioned, this will cause cache to be re-filled when rolling out this version. #1631
* [CHANGE] Store-gateway: enabled attributes in-memory cache by default. New default configuration is `-blocks-storage.bucket-store.chunks-cache.attributes-in-memory-max-items=50000`. #1727
* [CHANGE] Compactor: Removed the metric `cortex_compactor_garbage_collected_blocks_total` since it duplicates `cortex_compactor_blocks_marked_for_deletion_total`. #1728
* [CHANGE] All: Logs that used the`org_id` label now use `user` label. #1634 #1758
* [CHANGE] Alertmanager: the following metrics are not exported for a given `user` and `integration` when the metric value is zero: #1783
  * `cortex_alertmanager_notifications_total`
  * `cortex_alertmanager_notifications_failed_total`
  * `cortex_alertmanager_notification_requests_total`
  * `cortex_alertmanager_notification_requests_failed_total`
  * `cortex_alertmanager_notification_rate_limited_total`
* [CHANGE] Removed the following metrics exposed by the Mimir hash rings: #1791
  * `cortex_member_ring_tokens_owned`
  * `cortex_member_ring_tokens_to_own`
  * `cortex_ring_tokens_owned`
  * `cortex_ring_member_ownership_percent`
* [CHANGE] Querier / Ruler: removed the following metrics tracking number of query requests send to each ingester. You can use `cortex_request_duration_seconds_count{route=~"/cortex.Ingester/(QueryStream|QueryExemplars)"}` instead. #1797
  * `cortex_distributor_ingester_queries_total`
  * `cortex_distributor_ingester_query_failures_total`
* [CHANGE] Distributor: removed the following metrics tracking the number of requests from a distributor to ingesters: #1799
  * `cortex_distributor_ingester_appends_total`
  * `cortex_distributor_ingester_append_failures_total`
* [CHANGE] Distributor / Ruler: deprecated `-distributor.extend-writes`. Now Mimir always behaves as if this setting was set to `false`, which we expect to be safe for every Mimir cluster setup. #1856
* [FEATURE] Querier: Added support for [streaming remote read](https://prometheus.io/blog/2019/10/10/remote-read-meets-streaming/). Should be noted that benefits of chunking the response are partial here, since in a typical `query-frontend` setup responses will be buffered until they've been completed. #1735
* [FEATURE] Ruler: Allow setting `evaluation_delay` for each rule group via rules group configuration file. #1474
* [FEATURE] Ruler: Added support for expression remote evaluation. #1536 #1818
  * The following CLI flags (and their respective YAML config options) have been added:
    * `-ruler.query-frontend.address`
    * `-ruler.query-frontend.grpc-client-config.grpc-max-recv-msg-size`
    * `-ruler.query-frontend.grpc-client-config.grpc-max-send-msg-size`
    * `-ruler.query-frontend.grpc-client-config.grpc-compression`
    * `-ruler.query-frontend.grpc-client-config.grpc-client-rate-limit`
    * `-ruler.query-frontend.grpc-client-config.grpc-client-rate-limit-burst`
    * `-ruler.query-frontend.grpc-client-config.backoff-on-ratelimits`
    * `-ruler.query-frontend.grpc-client-config.backoff-min-period`
    * `-ruler.query-frontend.grpc-client-config.backoff-max-period`
    * `-ruler.query-frontend.grpc-client-config.backoff-retries`
    * `-ruler.query-frontend.grpc-client-config.tls-enabled`
    * `-ruler.query-frontend.grpc-client-config.tls-ca-path`
    * `-ruler.query-frontend.grpc-client-config.tls-cert-path`
    * `-ruler.query-frontend.grpc-client-config.tls-key-path`
    * `-ruler.query-frontend.grpc-client-config.tls-server-name`
    * `-ruler.query-frontend.grpc-client-config.tls-insecure-skip-verify`
* [FEATURE] Distributor: Added the ability to forward specifics metrics to alternative remote_write API endpoints. #1052
* [FEATURE] Ingester: Active series custom trackers now supports runtime tenant-specific overrides. The configuration has been moved to limit config, the ingester config has been deprecated.  #1188
* [ENHANCEMENT] Alertmanager API: Concurrency limit for GET requests is now configurable using `-alertmanager.max-concurrent-get-requests-per-tenant`. #1547
* [ENHANCEMENT] Alertmanager: Added the ability to configure additional gRPC client settings for the Alertmanager distributor #1547
  - `-alertmanager.alertmanager-client.backoff-max-period`
  - `-alertmanager.alertmanager-client.backoff-min-period`
  - `-alertmanager.alertmanager-client.backoff-on-ratelimits`
  - `-alertmanager.alertmanager-client.backoff-retries`
  - `-alertmanager.alertmanager-client.grpc-client-rate-limit`
  - `-alertmanager.alertmanager-client.grpc-client-rate-limit-burst`
  - `-alertmanager.alertmanager-client.grpc-compression`
  - `-alertmanager.alertmanager-client.grpc-max-recv-msg-size`
  - `-alertmanager.alertmanager-client.grpc-max-send-msg-size`
* [ENHANCEMENT] Ruler: Add more detailed query information to ruler query stats logging. #1411
* [ENHANCEMENT] Admin: Admin API now has some styling. #1482 #1549 #1821 #1824
* [ENHANCEMENT] Alertmanager: added `insight=true` field to alertmanager dispatch logs. #1379
* [ENHANCEMENT] Store-gateway: Add the experimental ability to run index header operations in a dedicated thread pool. This feature can be configured using `-blocks-storage.bucket-store.index-header-thread-pool-size` and is disabled by default. #1660
* [ENHANCEMENT] Store-gateway: don't drop all blocks if instance finds itself as unhealthy or missing in the ring. #1806 #1823
* [ENHANCEMENT] Querier: wait until inflight queries are completed when shutting down queriers. #1756 #1767
* [BUGFIX] Query-frontend: do not shard queries with a subquery unless the subquery is inside a shardable aggregation function call. #1542
* [BUGFIX] Query-frontend: added `component=query-frontend` label to results cache memcached metrics to fix a panic when Mimir is running in single binary mode and results cache is enabled. #1704
* [BUGFIX] Mimir: services' status content-type is now correctly set to `text/html`. #1575
* [BUGFIX] Multikv: Fix panic when using using runtime config to set primary KV store used by `multi` KV. #1587
* [BUGFIX] Multikv: Fix watching for runtime config changes in `multi` KV store in ruler and querier. #1665
* [BUGFIX] Memcached: allow to use CNAME DNS records for the memcached backend addresses. #1654
* [BUGFIX] Querier: fixed temporary partial query results when shuffle sharding is enabled and hash ring backend storage is flushed / reset. #1829
* [BUGFIX] Alertmanager: prevent more file traversal cases related to template names. #1833
* [BUGFUX] Alertmanager: Allow usage with `-alertmanager-storage.backend=local`. Note that when using this storage type, the Alertmanager is not able persist state remotely, so it not recommended for production use. #1836
* [BUGFIX] Alertmanager: Do not validate alertmanager configuration if it's not running. #1835

### Mixin

* [CHANGE] Dashboards: Remove per-user series legends from Tenants dashboard. #1605
* [CHANGE] Dashboards: Show in-memory series and the per-user series limit on Tenants dashboard. #1613
* [CHANGE] Dashboards: Slow-queries dashboard now uses `user` label from logs instead of `org_id`. #1634
* [CHANGE] Dashboards: changed all Grafana dashboards UIDs to not conflict with Cortex ones, to let people install both while migrating from Cortex to Mimir: #1801 #1808
  * Alertmanager from `a76bee5913c97c918d9e56a3cc88cc28` to `b0d38d318bbddd80476246d4930f9e55`
  * Alertmanager Resources from `68b66aed90ccab448009089544a8d6c6` to `a6883fb22799ac74479c7db872451092`
  * Compactor from `9c408e1d55681ecb8a22c9fab46875cc` to `1b3443aea86db629e6efdb7d05c53823`
  * Compactor Resources from `df9added6f1f4332f95848cca48ebd99` to `09a5c49e9cdb2f2b24c6d184574a07fd`
  * Config from `61bb048ced9817b2d3e07677fb1c6290` to `5d9d0b4724c0f80d68467088ec61e003`
  * Object Store from `d5a3a4489d57c733b5677fb55370a723` to `e1324ee2a434f4158c00a9ee279d3292`
  * Overrides from `b5c95fee2e5e7c4b5930826ff6e89a12` to `1e2c358600ac53f09faea133f811b5bb`
  * Queries from `d9931b1054053c8b972d320774bb8f1d` to `b3abe8d5c040395cc36615cb4334c92d`
  * Reads from `8d6ba60eccc4b6eedfa329b24b1bd339` to `e327503188913dc38ad571c647eef643`
  * Reads Networking from `c0464f0d8bd026f776c9006b05910000` to `54b2a0a4748b3bd1aefa92ce5559a1c2`
  * Reads Resources from `2fd2cda9eea8d8af9fbc0a5960425120` to `cc86fd5aa9301c6528986572ad974db9`
  * Rollout Progress from `7544a3a62b1be6ffd919fc990ab8ba8f` to `7f0b5567d543a1698e695b530eb7f5de`
  * Ruler from `44d12bcb1f95661c6ab6bc946dfc3473` to `631e15d5d85afb2ca8e35d62984eeaa0`
  * Scaling from `88c041017b96856c9176e07cf557bdcf` to `64bbad83507b7289b514725658e10352`
  * Slow queries from `e6f3091e29d2636e3b8393447e925668` to `6089e1ce1e678788f46312a0a1e647e6`
  * Tenants from `35fa247ce651ba189debf33d7ae41611` to `35fa247ce651ba189debf33d7ae41611`
  * Top Tenants from `bc6e12d4fe540e4a1785b9d3ca0ffdd9` to `bc6e12d4fe540e4a1785b9d3ca0ffdd9`
  * Writes from `0156f6d15aa234d452a33a4f13c838e3` to `8280707b8f16e7b87b840fc1cc92d4c5`
  * Writes Networking from `681cd62b680b7154811fe73af55dcfd4` to `978c1cb452585c96697a238eaac7fe2d`
  * Writes Resources from `c0464f0d8bd026f776c9006b0591bb0b` to `bc9160e50b52e89e0e49c840fea3d379`
* [FEATURE] Alerts: added the following alerts on `mimir-continuous-test` tool: #1676
  - `MimirContinuousTestNotRunningOnWrites`
  - `MimirContinuousTestNotRunningOnReads`
  - `MimirContinuousTestFailed`
* [ENHANCEMENT] Added `per_cluster_label` support to allow to change the label name used to differentiate between Kubernetes clusters. #1651
* [ENHANCEMENT] Dashboards: Show QPS and latency of the Alertmanager Distributor. #1696
* [ENHANCEMENT] Playbooks: Add Alertmanager suggestions for `MimirRequestErrors` and `MimirRequestLatency` #1702
* [ENHANCEMENT] Dashboards: Allow custom datasources. #1749
* [ENHANCEMENT] Dashboards: Add config option `gateway_enabled` (defaults to `true`) to disable gateway panels from dashboards. #1761
* [ENHANCEMENT] Dashboards: Extend Top tenants dashboard with queries for tenants with highest sample rate, discard rate, and discard rate growth. #1842
* [ENHANCEMENT] Dashboards: Show ingestion rate limit and rule group limit on Tenants dashboard. #1845
* [ENHANCEMENT] Dashboards: Add "last successful run" panel to compactor dashboard. #1628
* [BUGFIX] Dashboards: Fix "Failed evaluation rate" panel on Tenants dashboard. #1629
* [BUGFIX] Honor the configured `per_instance_label` in all dashboards and alerts. #1697

### Jsonnet

* [FEATURE] Added support for `mimir-continuous-test`. To deploy `mimir-continuous-test` you can use the following configuration: #1675 #1850
  ```jsonnet
  _config+: {
    continuous_test_enabled: true,
    continuous_test_tenant_id: 'type-tenant-id',
    continuous_test_write_endpoint: 'http://type-write-path-hostname',
    continuous_test_read_endpoint: 'http://type-read-path-hostname/prometheus',
  },
  ```
* [ENHANCEMENT] Ingester anti-affinity can now be disabled by using `ingester_allow_multiple_replicas_on_same_node` configuration key. #1581
* [ENHANCEMENT] Added `node_selector` configuration option to select Kubernetes nodes where Mimir should run. #1596
* [ENHANCEMENT] Alertmanager: Added a `PodDisruptionBudget` of `withMaxUnavailable = 1`, to ensure we maintain quorum during rollouts. #1683
* [ENHANCEMENT] Store-gateway anti-affinity can now be enabled/disabled using `store_gateway_allow_multiple_replicas_on_same_node` configuration key. #1730
* [ENHANCEMENT] Added `store_gateway_zone_a_args`, `store_gateway_zone_b_args` and `store_gateway_zone_c_args` configuration options. #1807
* [BUGFIX] Pass primary and secondary multikv stores via CLI flags. Introduced new `multikv_switch_primary_secondary` config option to flip primary and secondary in runtime config.

### Mimirtool

* [BUGFIX] `config convert`: Retain Cortex defaults for `blocks_storage.backend`, `ruler_storage.backend`, `alertmanager_storage.backend`, `auth.type`, `activity_tracker.filepath`, `alertmanager.data_dir`, `blocks_storage.filesystem.dir`, `compactor.data_dir`, `ruler.rule_path`, `ruler_storage.filesystem.dir`, and `graphite.querier.schemas.backend`. #1626 #1762

### Tools

* [FEATURE] Added a `markblocks` tool that creates `no-compact` and `delete` marks for the blocks. #1551
* [FEATURE] Added `mimir-continuous-test` tool to continuously run smoke tests on live Mimir clusters. #1535 #1540 #1653 #1603 #1630 #1691 #1675 #1676 #1692 #1706 #1709 #1775 #1777 #1778 #1795
* [FEATURE] Added `mimir-rules-action` GitHub action, located at `operations/mimir-rules-action/`, used to lint, prepare, verify, diff, and sync rules to a Mimir cluster. #1723

## 2.0.0

### Grafana Mimir

_Changes since Cortex 1.10.0._

* [CHANGE] Remove chunks storage engine. #86 #119 #510 #545 #743 #744 #748 #753 #755 #757 #758 #759 #760 #762 #764 #789 #812 #813
  * The following CLI flags (and their respective YAML config options) have been removed:
    * `-store.engine`
    * `-schema-config-file`
    * `-ingester.checkpoint-duration`
    * `-ingester.checkpoint-enabled`
    * `-ingester.chunk-encoding`
    * `-ingester.chunk-age-jitter`
    * `-ingester.concurrent-flushes`
    * `-ingester.flush-on-shutdown-with-wal-enabled`
    * `-ingester.flush-op-timeout`
    * `-ingester.flush-period`
    * `-ingester.max-chunk-age`
    * `-ingester.max-chunk-idle`
    * `-ingester.max-series-per-query` (and `max_series_per_query` from runtime config)
    * `-ingester.max-stale-chunk-idle`
    * `-ingester.max-transfer-retries`
    * `-ingester.min-chunk-length`
    * `-ingester.recover-from-wal`
    * `-ingester.retain-period`
    * `-ingester.spread-flushes`
    * `-ingester.wal-dir`
    * `-ingester.wal-enabled`
    * `-querier.query-parallelism`
    * `-querier.second-store-engine`
    * `-querier.use-second-store-before-time`
    * `-flusher.wal-dir`
    * `-flusher.concurrent-flushes`
    * `-flusher.flush-op-timeout`
    * All `-table-manager.*` flags
    * All `-deletes.*` flags
    * All `-purger.*` flags
    * All `-metrics.*` flags
    * All `-dynamodb.*` flags
    * All `-s3.*` flags
    * All `-azure.*` flags
    * All `-bigtable.*` flags
    * All `-gcs.*` flags
    * All `-cassandra.*` flags
    * All `-boltdb.*` flags
    * All `-local.*` flags
    * All `-swift.*` flags
    * All `-store.*` flags except `-store.engine`, `-store.max-query-length`, `-store.max-labels-query-length`
    * All `-grpc-store.*` flags
  * The following API endpoints have been removed:
    * `/api/v1/chunks` and `/chunks`
  * The following metrics have been removed:
    * `cortex_ingester_flush_queue_length`
    * `cortex_ingester_queried_chunks`
    * `cortex_ingester_chunks_created_total`
    * `cortex_ingester_wal_replay_duration_seconds`
    * `cortex_ingester_wal_corruptions_total`
    * `cortex_ingester_sent_chunks`
    * `cortex_ingester_received_chunks`
    * `cortex_ingester_flush_series_in_progress`
    * `cortex_ingester_chunk_utilization`
    * `cortex_ingester_chunk_length`
    * `cortex_ingester_chunk_size_bytes`
    * `cortex_ingester_chunk_age_seconds`
    * `cortex_ingester_memory_chunks`
    * `cortex_ingester_flushing_enqueued_series_total`
    * `cortex_ingester_flushing_dequeued_series_total`
    * `cortex_ingester_dropped_chunks_total`
    * `cortex_oldest_unflushed_chunk_timestamp_seconds`
    * `prometheus_local_storage_chunk_ops_total`
    * `prometheus_local_storage_chunkdesc_ops_total`
    * `prometheus_local_storage_memory_chunkdescs`
* [CHANGE] Changed default storage backends from `s3` to `filesystem` #833
  This effects the following flags:
  * `-blocks-storage.backend` now defaults to `filesystem`
  * `-blocks-storage.filesystem.dir` now defaults to `blocks`
  * `-alertmanager-storage.backend` now defaults to `filesystem`
  * `-alertmanager-storage.filesystem.dir` now defaults to `alertmanager`
  * `-ruler-storage.backend` now defaults to `filesystem`
  * `-ruler-storage.filesystem.dir` now defaults to `ruler`
* [CHANGE] Renamed metric `cortex_experimental_features_in_use_total` as `cortex_experimental_features_used_total` and added `feature` label. #32 #658
* [CHANGE] Removed `log_messages_total` metric. #32
* [CHANGE] Some files and directories created by Mimir components on local disk now have stricter permissions, and are only readable by owner, but not group or others. #58
* [CHANGE] Memcached client DNS resolution switched from golang built-in to [`miekg/dns`](https://github.com/miekg/dns). #142
* [CHANGE] The metric `cortex_deprecated_flags_inuse_total` has been renamed to `deprecated_flags_inuse_total` as part of using grafana/dskit functionality. #185
* [CHANGE] API: The `-api.response-compression-enabled` flag has been removed, and GZIP response compression is always enabled except on `/api/v1/push` and `/push` endpoints. #880
* [CHANGE] Update Go version to 1.17.3. #480
* [CHANGE] The `status_code` label on gRPC client metrics has changed from '200' and '500' to '2xx', '5xx', '4xx', 'cancel' or 'error'. #537
* [CHANGE] Removed the deprecated `-<prefix>.fifocache.size` flag. #618
* [CHANGE] Enable index header lazy loading by default. #693
  * `-blocks-storage.bucket-store.index-header-lazy-loading-enabled` default from `false` to `true`
  * `-blocks-storage.bucket-store.index-header-lazy-loading-idle-timeout` default from `20m` to `1h`
* [CHANGE] Shuffle-sharding:
  * `-distributor.sharding-strategy` option has been removed, and shuffle sharding is enabled by default. Default shard size is set to 0, which disables shuffle sharding for the tenant (all ingesters will receive tenants's samples). #888
  * `-ruler.sharding-strategy` option has been removed from ruler. Ruler now uses shuffle-sharding by default, but respects `ruler_tenant_shard_size`, which defaults to 0 (ie. use all rulers for tenant). #889
  * `-store-gateway.sharding-strategy` option has been removed store-gateways. Store-gateway now uses shuffle-sharding by default, but respects `store_gateway_tenant_shard_size` for tenant, and this value defaults to 0. #891
* [CHANGE] Server: `-server.http-listen-port` (yaml: `server.http_listen_port`) now defaults to `8080` (previously `80`). #871
* [CHANGE] Changed the default value of `-blocks-storage.bucket-store.ignore-deletion-marks-delay` from 6h to 1h. #892
* [CHANGE] Changed default settings for memcached clients: #959 #1000
  * The default value for the following config options has changed from `10000` to `25000`:
    * `-blocks-storage.bucket-store.chunks-cache.memcached.max-async-buffer-size`
    * `-blocks-storage.bucket-store.index-cache.memcached.max-async-buffer-size`
    * `-blocks-storage.bucket-store.metadata-cache.memcached.max-async-buffer-size`
    * `-query-frontend.results-cache.memcached.max-async-buffer-size`
  * The default value for the following config options has changed from `0` (unlimited) to `100`:
    * `-blocks-storage.bucket-store.chunks-cache.memcached.max-get-multi-batch-size`
    * `-blocks-storage.bucket-store.index-cache.memcached.max-get-multi-batch-size`
    * `-blocks-storage.bucket-store.metadata-cache.memcached.max-get-multi-batch-size`
    * `-query-frontend.results-cache.memcached.max-get-multi-batch-size`
  * The default value for the following config options has changed from `16` to `100`:
    * `-blocks-storage.bucket-store.chunks-cache.memcached.max-idle-connections`
    * `-blocks-storage.bucket-store.index-cache.memcached.max-idle-connections`
    * `-blocks-storage.bucket-store.metadata-cache.memcached.max-idle-connections`
    * `-query-frontend.results-cache.memcached.max-idle-connections`
  * The default value for the following config options has changed from `100ms` to `200ms`:
    * `-blocks-storage.bucket-store.metadata-cache.memcached.timeout`
    * `-blocks-storage.bucket-store.index-cache.memcached.timeout`
    * `-blocks-storage.bucket-store.chunks-cache.memcached.timeout`
    * `-query-frontend.results-cache.memcached.timeout`
* [CHANGE] Changed the default value of `-blocks-storage.bucket-store.bucket-index.enabled` to `true`. The default configuration must now run the compactor in order to write the bucket index or else queries to long term storage will fail. #924
* [CHANGE] Option `-auth.enabled` has been renamed to `-auth.multitenancy-enabled`. #1130
* [CHANGE] Default tenant ID used with disabled auth (`-auth.multitenancy-enabled=false`) has changed from `fake` to `anonymous`. This tenant ID can now be changed with `-auth.no-auth-tenant` option. #1063
* [CHANGE] The default values for the following local directories have changed: #1072
  * `-alertmanager.storage.path` default value changed to `./data-alertmanager/`
  * `-compactor.data-dir` default value changed to `./data-compactor/`
  * `-ruler.rule-path` default value changed to `./data-ruler/`
* [CHANGE] The default value for gRPC max send message size has been changed from 16MB to 100MB. This affects the following parameters: #1152
  * `-query-frontend.grpc-client-config.grpc-max-send-msg-size`
  * `-ingester.client.grpc-max-send-msg-size`
  * `-querier.frontend-client.grpc-max-send-msg-size`
  * `-query-scheduler.grpc-client-config.grpc-max-send-msg-size`
  * `-ruler.client.grpc-max-send-msg-size`
* [CHANGE] Remove `-http.prefix` flag (and `http_prefix` config file option). #763
* [CHANGE] Remove legacy endpoints. Please use their alternatives listed below. As part of the removal process we are
  introducing two new sets of endpoints for the ruler configuration API: `<prometheus-http-prefix>/rules` and
  `<prometheus-http-prefix>/config/v1/rules/**`. We are also deprecating `<prometheus-http-prefix>/rules` and `/api/v1/rules`;
  and will remove them in Mimir 2.2.0. #763 #1222
  * Query endpoints

    | Legacy                                                  | Alternative                                                |
    | ------------------------------------------------------- | ---------------------------------------------------------- |
    | `/<legacy-http-prefix>/api/v1/query`                    | `<prometheus-http-prefix>/api/v1/query`                    |
    | `/<legacy-http-prefix>/api/v1/query_range`              | `<prometheus-http-prefix>/api/v1/query_range`              |
    | `/<legacy-http-prefix>/api/v1/query_exemplars`          | `<prometheus-http-prefix>/api/v1/query_exemplars`          |
    | `/<legacy-http-prefix>/api/v1/series`                   | `<prometheus-http-prefix>/api/v1/series`                   |
    | `/<legacy-http-prefix>/api/v1/labels`                   | `<prometheus-http-prefix>/api/v1/labels`                   |
    | `/<legacy-http-prefix>/api/v1/label/{name}/values`      | `<prometheus-http-prefix>/api/v1/label/{name}/values`      |
    | `/<legacy-http-prefix>/api/v1/metadata`                 | `<prometheus-http-prefix>/api/v1/metadata`                 |
    | `/<legacy-http-prefix>/api/v1/read`                     | `<prometheus-http-prefix>/api/v1/read`                     |
    | `/<legacy-http-prefix>/api/v1/cardinality/label_names`  | `<prometheus-http-prefix>/api/v1/cardinality/label_names`  |
    | `/<legacy-http-prefix>/api/v1/cardinality/label_values` | `<prometheus-http-prefix>/api/v1/cardinality/label_values` |
    | `/api/prom/user_stats`                                  | `/api/v1/user_stats`                                       |

  * Distributor endpoints

    | Legacy endpoint               | Alternative                   |
    | ----------------------------- | ----------------------------- |
    | `/<legacy-http-prefix>/push`  | `/api/v1/push`                |
    | `/all_user_stats`             | `/distributor/all_user_stats` |
    | `/ha-tracker`                 | `/distributor/ha_tracker`     |

  * Ingester endpoints

    | Legacy          | Alternative           |
    | --------------- | --------------------- |
    | `/ring`         | `/ingester/ring`      |
    | `/shutdown`     | `/ingester/shutdown`  |
    | `/flush`        | `/ingester/flush`     |
    | `/push`         | `/ingester/push`      |

  * Ruler endpoints

    | Legacy                                                | Alternative                                         | Alternative #2 (not available before Mimir 2.0.0)                    |
    | ----------------------------------------------------- | --------------------------------------------------- | ------------------------------------------------------------------- |
    | `/<legacy-http-prefix>/api/v1/rules`                  | `<prometheus-http-prefix>/api/v1/rules`             |                                                                     |
    | `/<legacy-http-prefix>/api/v1/alerts`                 | `<prometheus-http-prefix>/api/v1/alerts`            |                                                                     |
    | `/<legacy-http-prefix>/rules`                         | `/api/v1/rules` (see below)                         |  `<prometheus-http-prefix>/config/v1/rules`                         |
    | `/<legacy-http-prefix>/rules/{namespace}`             | `/api/v1/rules/{namespace}` (see below)             |  `<prometheus-http-prefix>/config/v1/rules/{namespace}`             |
    | `/<legacy-http-prefix>/rules/{namespace}/{groupName}` | `/api/v1/rules/{namespace}/{groupName}` (see below) |  `<prometheus-http-prefix>/config/v1/rules/{namespace}/{groupName}` |
    | `/<legacy-http-prefix>/rules/{namespace}`             | `/api/v1/rules/{namespace}` (see below)             |  `<prometheus-http-prefix>/config/v1/rules/{namespace}`             |
    | `/<legacy-http-prefix>/rules/{namespace}/{groupName}` | `/api/v1/rules/{namespace}/{groupName}` (see below) |  `<prometheus-http-prefix>/config/v1/rules/{namespace}/{groupName}` |
    | `/<legacy-http-prefix>/rules/{namespace}`             | `/api/v1/rules/{namespace}` (see below)             |  `<prometheus-http-prefix>/config/v1/rules/{namespace}`             |
    | `/ruler_ring`                                         | `/ruler/ring`                                       |                                                                     |

    > __Note:__ The `/api/v1/rules/**` endpoints are considered deprecated with Mimir 2.0.0 and will be removed
    in Mimir 2.2.0. After upgrading to 2.0.0 we recommend switching uses to the equivalent
    `/<prometheus-http-prefix>/config/v1/**` endpoints that Mimir 2.0.0 introduces.

  * Alertmanager endpoints

    | Legacy                      | Alternative                        |
    | --------------------------- | ---------------------------------- |
    | `/<legacy-http-prefix>`     | `/alertmanager`                    |
    | `/status`                   | `/multitenant_alertmanager/status` |

* [CHANGE] Ingester: changed `-ingester.stream-chunks-when-using-blocks` default value from `false` to `true`. #717
* [CHANGE] Ingester: default `-ingester.ring.min-ready-duration` reduced from 1m to 15s. #126
* [CHANGE] Ingester: `-ingester.ring.min-ready-duration` now start counting the delay after the ring's health checks have passed instead of when the ring client was started. #126
* [CHANGE] Ingester: allow experimental ingester max-exemplars setting to be changed dynamically #144
  * CLI flag `-blocks-storage.tsdb.max-exemplars` is renamed to `-ingester.max-global-exemplars-per-user`.
  * YAML `max_exemplars` is moved from `tsdb` to `overrides` and renamed to `max_global_exemplars_per_user`.
* [CHANGE] Ingester: active series metrics `cortex_ingester_active_series` and `cortex_ingester_active_series_custom_tracker` are now removed when their value is zero. #672 #690
* [CHANGE] Ingester: changed default value of `-blocks-storage.tsdb.retention-period` from `6h` to `24h`. #966
* [CHANGE] Ingester: changed default value of `-blocks-storage.tsdb.close-idle-tsdb-timeout` from `0` to `13h`. #967
* [CHANGE] Ingester: changed default value of `-ingester.ring.final-sleep` from `30s` to `0s`. #981
* [CHANGE] Ingester: the following low level settings have been removed: #1153
  * `-ingester-client.expected-labels`
  * `-ingester-client.expected-samples-per-series`
  * `-ingester-client.expected-timeseries`
* [CHANGE] Ingester: following command line options related to ingester ring were renamed: #1155
  * `-consul.*` changed to `-ingester.ring.consul.*`
  * `-etcd.*` changed to `-ingester.ring.etcd.*`
  * `-multi.*` changed to `-ingester.ring.multi.*`
  * `-distributor.excluded-zones` changed to `-ingester.ring.excluded-zones`
  * `-distributor.replication-factor` changed to `-ingester.ring.replication-factor`
  * `-distributor.zone-awareness-enabled` changed to `-ingester.ring.zone-awareness-enabled`
  * `-ingester.availability-zone` changed to `-ingester.ring.instance-availability-zone`
  * `-ingester.final-sleep` changed to `-ingester.ring.final-sleep`
  * `-ingester.heartbeat-period` changed to `-ingester.ring.heartbeat-period`
  * `-ingester.join-after` changed to `-ingester.ring.join-after`
  * `-ingester.lifecycler.ID` changed to `-ingester.ring.instance-id`
  * `-ingester.lifecycler.addr` changed to `-ingester.ring.instance-addr`
  * `-ingester.lifecycler.interface` changed to `-ingester.ring.instance-interface-names`
  * `-ingester.lifecycler.port` changed to `-ingester.ring.instance-port`
  * `-ingester.min-ready-duration` changed to `-ingester.ring.min-ready-duration`
  * `-ingester.num-tokens` changed to `-ingester.ring.num-tokens`
  * `-ingester.observe-period` changed to `-ingester.ring.observe-period`
  * `-ingester.readiness-check-ring-health` changed to `-ingester.ring.readiness-check-ring-health`
  * `-ingester.tokens-file-path` changed to `-ingester.ring.tokens-file-path`
  * `-ingester.unregister-on-shutdown` changed to `-ingester.ring.unregister-on-shutdown`
  * `-ring.heartbeat-timeout` changed to `-ingester.ring.heartbeat-timeout`
  * `-ring.prefix` changed to `-ingester.ring.prefix`
  * `-ring.store` changed to `-ingester.ring.store`
* [CHANGE] Ingester: fields in YAML configuration for ingester ring have been changed: #1155
  * `ingester.lifecycler` changed to `ingester.ring`
  * Fields from `ingester.lifecycler.ring` moved to `ingester.ring`
  * `ingester.lifecycler.address` changed to `ingester.ring.instance_addr`
  * `ingester.lifecycler.id` changed to `ingester.ring.instance_id`
  * `ingester.lifecycler.port` changed to `ingester.ring.instance_port`
  * `ingester.lifecycler.availability_zone` changed to `ingester.ring.instance_availability_zone`
  * `ingester.lifecycler.interface_names` changed to `ingester.ring.instance_interface_names`
* [CHANGE] Distributor: removed the `-distributor.shard-by-all-labels` configuration option. It is now assumed to be true. #698
* [CHANGE] Distributor: change default value of `-distributor.instance-limits.max-inflight-push-requests` to `2000`. #964
* [CHANGE] Distributor: change default value of `-distributor.remote-timeout` from `2s` to `20s`. #970
* [CHANGE] Distributor: removed the `-distributor.extra-query-delay` flag (and its respective YAML config option). #1048
* [CHANGE] Query-frontend: Enable query stats by default, they can still be disabled with `-query-frontend.query-stats-enabled=false`. #83
* [CHANGE] Query-frontend: the `cortex_frontend_mapped_asts_total` metric has been renamed to `cortex_frontend_query_sharding_rewrites_attempted_total`. #150
* [CHANGE] Query-frontend: added `sharded` label to `cortex_query_seconds_total` metric. #235
* [CHANGE] Query-frontend: changed the flag name for controlling query sharding total shards from `-querier.total-shards` to `-query-frontend.query-sharding-total-shards`. #230
* [CHANGE] Query-frontend: flag `-querier.parallelise-shardable-queries` has been renamed to `-query-frontend.parallelize-shardable-queries` #284
* [CHANGE] Query-frontend: removed the deprecated (and unused) `-frontend.cache-split-interval`. Use `-query-frontend.split-queries-by-interval` instead. #587
* [CHANGE] Query-frontend: range query response now omits the `data` field when it's empty (error case) like Prometheus does, previously it was `"data":{"resultType":"","result":null}`. #629
* [CHANGE] Query-frontend: instant queries now honor the `-query-frontend.max-retries-per-request` flag. #630
* [CHANGE] Query-frontend: removed in-memory and Redis cache support. Reason is that these caching backends were just supported by query-frontend, while all other Mimir services only support memcached. #796
  * The following CLI flags (and their respective YAML config options) have been removed:
    * `-frontend.cache.enable-fifocache`
    * `-frontend.redis.*`
    * `-frontend.fifocache.*`
  * The following metrics have been removed:
    * `querier_cache_added_total`
    * `querier_cache_added_new_total`
    * `querier_cache_evicted_total`
    * `querier_cache_entries`
    * `querier_cache_gets_total`
    * `querier_cache_misses_total`
    * `querier_cache_stale_gets_total`
    * `querier_cache_memory_bytes`
    * `cortex_rediscache_request_duration_seconds`
* [CHANGE] Query-frontend: migrated memcached backend client to the same one used in other components (memcached config and metrics are now consistent across all Mimir services). #821
  * The following CLI flags (and their respective YAML config options) have been added:
    * `-query-frontend.results-cache.backend` (set it to `memcached` if `-query-frontend.cache-results=true`)
  * The following CLI flags (and their respective YAML config options) have been changed:
    * `-frontend.memcached.hostname` and `-frontend.memcached.service` have been removed: use `-query-frontend.results-cache.memcached.addresses` instead
  * The following CLI flags (and their respective YAML config options) have been renamed:
    * `-frontend.background.write-back-concurrency` renamed to `-query-frontend.results-cache.memcached.max-async-concurrency`
    * `-frontend.background.write-back-buffer` renamed to `-query-frontend.results-cache.memcached.max-async-buffer-size`
    * `-frontend.memcached.batchsize` renamed to `-query-frontend.results-cache.memcached.max-get-multi-batch-size`
    * `-frontend.memcached.parallelism` renamed to `-query-frontend.results-cache.memcached.max-get-multi-concurrency`
    * `-frontend.memcached.timeout` renamed to `-query-frontend.results-cache.memcached.timeout`
    * `-frontend.memcached.max-item-size` renamed to `-query-frontend.results-cache.memcached.max-item-size`
    * `-frontend.memcached.max-idle-conns` renamed to `-query-frontend.results-cache.memcached.max-idle-connections`
    * `-frontend.compression` renamed to `-query-frontend.results-cache.compression`
  * The following CLI flags (and their respective YAML config options) have been removed:
    * `-frontend.memcached.circuit-breaker-consecutive-failures`: feature removed
    * `-frontend.memcached.circuit-breaker-timeout`: feature removed
    * `-frontend.memcached.circuit-breaker-interval`: feature removed
    * `-frontend.memcached.update-interval`: new setting is hardcoded to 30s
    * `-frontend.memcached.consistent-hash`: new setting is always enabled
    * `-frontend.default-validity` and `-frontend.memcached.expiration`: new setting is hardcoded to 7 days
  * The following metrics have been changed:
    * `cortex_cache_dropped_background_writes_total{name}` changed to `thanos_memcached_operation_skipped_total{name, operation, reason}`
    * `cortex_cache_value_size_bytes{name, method}` changed to `thanos_memcached_operation_data_size_bytes{name}`
    * `cortex_cache_request_duration_seconds{name, method, status_code}` changed to `thanos_memcached_operation_duration_seconds{name, operation}`
    * `cortex_cache_fetched_keys{name}` changed to `thanos_cache_memcached_requests_total{name}`
    * `cortex_cache_hits{name}` changed to `thanos_cache_memcached_hits_total{name}`
    * `cortex_memcache_request_duration_seconds{name, method, status_code}` changed to `thanos_memcached_operation_duration_seconds{name, operation}`
    * `cortex_memcache_client_servers{name}` changed to `thanos_memcached_dns_provider_results{name, addr}`
    * `cortex_memcache_client_set_skip_total{name}` changed to `thanos_memcached_operation_skipped_total{name, operation, reason}`
    * `cortex_dns_lookups_total` changed to `thanos_memcached_dns_lookups_total`
    * For all metrics the value of the "name" label has changed from `frontend.memcached` to `frontend-cache`
  * The following metrics have been removed:
    * `cortex_cache_background_queue_length{name}`
* [CHANGE] Query-frontend: merged `query_range` into `frontend` in the YAML config (keeping the same keys) and renamed flags: #825
  * `-querier.max-retries-per-request` renamed to `-query-frontend.max-retries-per-request`
  * `-querier.split-queries-by-interval` renamed to `-query-frontend.split-queries-by-interval`
  * `-querier.align-querier-with-step` renamed to `-query-frontend.align-querier-with-step`
  * `-querier.cache-results` renamed to `-query-frontend.cache-results`
  * `-querier.parallelise-shardable-queries` renamed to `-query-frontend.parallelize-shardable-queries`
* [CHANGE] Query-frontend: the default value of `-query-frontend.split-queries-by-interval` has changed from `0` to `24h`. #1131
* [CHANGE] Query-frontend: `-frontend.` flags were renamed to `-query-frontend.`: #1167
* [CHANGE] Query-frontend / Query-scheduler: classified the `-query-frontend.querier-forget-delay` and `-query-scheduler.querier-forget-delay` flags (and their respective YAML config options) as experimental. #1208
* [CHANGE] Querier / ruler: Change `-querier.max-fetched-chunks-per-query` configuration to limit to maximum number of chunks that can be fetched in a single query. The number of chunks fetched by ingesters AND long-term storare combined should not exceed the value configured on `-querier.max-fetched-chunks-per-query`. [#4260](https://github.com/cortexproject/cortex/pull/4260)
* [CHANGE] Querier / ruler: Option `-querier.ingester-streaming` has been removed. Querier/ruler now always use streaming method to query ingesters. #204
* [CHANGE] Querier: always fetch labels from store and respect start/end times in request; the option `-querier.query-store-for-labels-enabled` has been removed and is now always on. #518 #1132
* [CHANGE] Querier / ruler: removed the `-store.query-chunk-limit` flag (and its respective YAML config option `max_chunks_per_query`). `-querier.max-fetched-chunks-per-query` (and its respective YAML config option `max_fetched_chunks_per_query`) should be used instead. #705
* [CHANGE] Querier/Ruler: `-querier.active-query-tracker-dir` option has been removed. Active query tracking is now done via Activity tracker configured by `-activity-tracker.filepath` and enabled by default. Limit for max number of concurrent queries (`-querier.max-concurrent`) is now respected even if activity tracking is not enabled. #661 #822
* [CHANGE] Querier/ruler/query-frontend: the experimental `-querier.at-modifier-enabled` CLI flag has been removed and the PromQL `@` modifier is always enabled. #941
* [CHANGE] Querier: removed `-querier.worker-match-max-concurrent` and `-querier.worker-parallelism` CLI flags (and their respective YAML config options). Mimir now behaves like if `-querier.worker-match-max-concurrent` is always enabled and you should configure the max concurrency per querier process using `-querier.max-concurrent` instead. #958
* [CHANGE] Querier: changed default value of `-querier.query-ingesters-within` from `0` to `13h`. #967
* [CHANGE] Querier: rename metric `cortex_query_fetched_chunks_bytes_total` to `cortex_query_fetched_chunk_bytes_total` to be consistent with the limit name. #476
* [CHANGE] Ruler: add two new metrics `cortex_ruler_list_rules_seconds` and `cortex_ruler_load_rule_groups_seconds` to the ruler. #906
* [CHANGE] Ruler: endpoints for listing configured rules now return HTTP status code 200 and an empty map when there are no rules instead of an HTTP 404 and plain text error message. The following endpoints are affected: #456
  * `<prometheus-http-prefix>/config/v1/rules`
  * `<prometheus-http-prefix>/config/v1/rules/{namespace}`
  * `<prometheus-http-prefix>/rules` (deprecated)
  * `<prometheus-http-prefix>/rules/{namespace}` (deprecated)
  * `/api/v1/rules` (deprecated)
  * `/api/v1/rules/{namespace}` (deprecated)
* [CHANGE] Ruler: removed `configdb` support from Ruler backend storages. #15 #38 #819
* [CHANGE] Ruler: removed the support for the deprecated storage configuration via `-ruler.storage.*` CLI flags (and their respective YAML config options). Use `-ruler-storage.*` instead. #628
* [CHANGE] Ruler: set new default limits for rule groups: `-ruler.max-rules-per-rule-group` to 20 (previously 0, disabled) and `-ruler.max-rule-groups-per-tenant` to 70 (previously 0, disabled). #847
* [CHANGE] Ruler: removed `-ruler.enable-sharding` option, and changed default value of `-ruler.ring.store` to `memberlist`. #943
* [CHANGE] Ruler: `-ruler.alertmanager-use-v2` has been removed. The ruler will always use the `v2` endpoints. #954 #1100
* [CHANGE] Ruler: `-experimental.ruler.enable-api` flag has been renamed to `-ruler.enable-api` and is now stable. The default value has also changed from `false` to `true`, so both ruler and alertmanager API are enabled by default. #913 #1065
* [CHANGE] Ruler: add support for [DNS service discovery format](./docs/sources/configuration/arguments.md#dns-service-discovery) for `-ruler.alertmanager-url`. `-ruler.alertmanager-discovery` flag has been removed. URLs following the prior SRV format, will be treated as a static target. To continue using service discovery for these URLs prepend `dnssrvnoa+` to them. #993
  * The following metrics for Alertmanager DNS service discovery are replaced:
    * `prometheus_sd_dns_lookups_total` replaced by `cortex_dns_lookups_total{component="ruler"}`
    * `prometheus_sd_dns_lookup_failures_total` replaced by `cortex_dns_failures_total{component="ruler"}`
* [CHANGE] Ruler: deprecate `/api/v1/rules/**` and `<prometheus-http-prefix/rules/**` configuration API endpoints in favour of `/<prometheus-http-prefix>/config/v1/rules/**`. Deprecated endpoints will be removed in Mimir 2.2.0. Main configuration API endpoints are now `/<prometheus-http-prefix>/config/api/v1/rules/**` introduced in Mimir 2.0.0. #1222
* [CHANGE] Store-gateway: index cache now includes tenant in cache keys, this invalidates previous cached entries. #607
* [CHANGE] Store-gateway: increased memcached index caching TTL from 1 day to 7 days. #718
* [CHANGE] Store-gateway: options `-store-gateway.sharding-enabled` and `-querier.store-gateway-addresses` were removed. Default value of `-store-gateway.sharding-ring.store` is now `memberlist` and default value for `-store-gateway.sharding-ring.wait-stability-min-duration` changed from `1m` to `0` (disabled). #976
* [CHANGE] Compactor: compactor will no longer try to compact blocks that are already marked for deletion. Previously compactor would consider blocks marked for deletion within `-compactor.deletion-delay / 2` period as eligible for compaction. [#4328](https://github.com/cortexproject/cortex/pull/4328)
* [CHANGE] Compactor: Removed support for block deletion marks migration. If you're upgrading from Cortex < 1.7.0 to Mimir, you should upgrade the compactor to Cortex >= 1.7.0 first, run it at least once and then upgrade to Mimir. #122
* [CHANGE] Compactor: removed the `cortex_compactor_group_vertical_compactions_total` metric. #278
* [CHANGE] Compactor: no longer waits for initial blocks cleanup to finish before starting compactions. #282
* [CHANGE] Compactor: removed overlapping sources detection. Overlapping sources may exist due to edge cases (timing issues) when horizontally sharding compactor, but are correctly handled by compactor. #494
* [CHANGE] Compactor: compactor now uses deletion marks from `<tenant>/markers` location in the bucket. Marker files are no longer fetched, only listed. #550
* [CHANGE] Compactor: Default value of `-compactor.block-sync-concurrency` has changed from 20 to 8. This flag is now only used to control number of goroutines for downloading and uploading blocks during compaction. #552
* [CHANGE] Compactor is now included in `all` target (single-binary). #866
* [CHANGE] Compactor: Removed `-compactor.sharding-enabled` option. Sharding in compactor is now always enabled. Default value of `-compactor.ring.store` has changed from `consul` to `memberlist`. Default value of `-compactor.ring.wait-stability-min-duration` is now 0, which disables the feature. #956
* [CHANGE] Alertmanager: removed `-alertmanager.configs.auto-webhook-root` #977
* [CHANGE] Alertmanager: removed `configdb` support from Alertmanager backend storages. #15 #38 #819
* [CHANGE] Alertmanager: Don't count user-not-found errors from replicas as failures in the `cortex_alertmanager_state_fetch_replica_state_failed_total` metric. #190
* [CHANGE] Alertmanager: Use distributor for non-API routes. #213
* [CHANGE] Alertmanager: removed `-alertmanager.storage.*` configuration options, with the exception of the CLI flags `-alertmanager.storage.path` and `-alertmanager.storage.retention`. Use `-alertmanager-storage.*` instead. #632
* [CHANGE] Alertmanager: set default value for `-alertmanager.web.external-url=http://localhost:8080/alertmanager` to match the default configuration. #808 #1067
* [CHANGE] Alertmanager: `-experimental.alertmanager.enable-api` flag has been renamed to `-alertmanager.enable-api` and is now stable. #913
* [CHANGE] Alertmanager: now always runs with sharding enabled; other modes of operation are removed. #1044 #1126
  * The following configuration options are removed:
    * `-alertmanager.sharding-enabled`
    * `-alertmanager.cluster.advertise-address`
    * `-alertmanager.cluster.gossip-interval`
    * `-alertmanager.cluster.listen-address`
    * `-alertmanager.cluster.peers`
    * `-alertmanager.cluster.push-pull-interval`
  * The following configuration options are renamed:
    * `-alertmanager.cluster.peer-timeout` to `-alertmanager.peer-timeout`
* [CHANGE] Alertmanager: the default value of `-alertmanager.sharding-ring.store` is now `memberlist`. #1171
* [CHANGE] Ring: changed default value of `-distributor.ring.store` (Distributor ring) and `-ring.store` (Ingester ring) to `memberlist`. #1046
* [CHANGE] Memberlist: the `memberlist_kv_store_value_bytes` metric has been removed due to values no longer being stored in-memory as encoded bytes. [#4345](https://github.com/cortexproject/cortex/pull/4345)
* [CHANGE] Memberlist: forward only changes, not entire original message. [#4419](https://github.com/cortexproject/cortex/pull/4419)
* [CHANGE] Memberlist: don't accept old tombstones as incoming change, and don't forward such messages to other gossip members. [#4420](https://github.com/cortexproject/cortex/pull/4420)
* [CHANGE] Memberlist: changed probe interval from `1s` to `5s` and probe timeout from `500ms` to `2s`. #563
* [CHANGE] Memberlist: the `name` label on metrics `cortex_dns_failures_total`, `cortex_dns_lookups_total` and `cortex_dns_provider_results` was renamed to `component`. #993
* [CHANGE] Limits: removed deprecated limits for rejecting old samples #799
  This removes the following flags:
  * `-validation.reject-old-samples`
  * `-validation.reject-old-samples.max-age`
* [CHANGE] Limits: removed local limit-related flags in favor of global limits. #725
  The distributor ring is now required, and can be configured via the `distributor.ring.*` flags.
  This removes the following flags:
  * `-distributor.ingestion-rate-strategy` -> will now always use the "global" strategy
  * `-ingester.max-series-per-user` -> set `-ingester.max-global-series-per-user` to `N` times the existing value of `-ingester.max-series-per-user` instead
  * `-ingester.max-series-per-metric` -> set `-ingester.max-global-series-per-metric`  to `N` times the existing value of `-ingester.max-series-per-metric` instead
  * `-ingester.max-metadata-per-user` -> set `-ingester.max-global-metadata-per-user` to `N` times the existing value of `-ingester.max-metadata-per-user` instead
  * `-ingester.max-metadata-per-metric` -> set `-ingester.max-global-metadata-per-metric` to `N` times the existing value of `-ingester.max-metadata-per-metric` instead
  * In the above notes, `N` refers to the number of ingester replicas
  Additionally, default values for the following flags have changed:
  * `-ingester.max-global-series-per-user` from `0` to `150000`
  * `-ingester.max-global-series-per-metric` from `0` to `20000`
  * `-distributor.ingestion-rate-limit` from `25000` to `10000`
  * `-distributor.ingestion-burst-size` from `50000` to `200000`
* [CHANGE] Limits: removed limit `enforce_metric_name`, now behave as if set to `true` always. #686
* [CHANGE] Limits: Option `-ingester.max-samples-per-query` and its YAML field `max_samples_per_query` have been removed. It required `-querier.ingester-streaming` option to be set to false, but since `-querier.ingester-streaming` is removed (always defaulting to true), the limit using it was removed as well. #204 #1132
* [CHANGE] Limits: Set the default max number of inflight ingester push requests (`-ingester.instance-limits.max-inflight-push-requests`) to 30000 in order to prevent clusters from being overwhelmed by request volume or temporary slow-downs. #259
* [CHANGE] Overrides exporter: renamed metric `cortex_overrides` to `cortex_limits_overrides`. #173 #407
* [FEATURE] The following features have been moved from experimental to stable: #913 #1002
  * Alertmanager config API
  * Alertmanager receiver firewall
  * Alertmanager sharding
  * Azure blob storage support
  * Blocks storage bucket index
  * Disable the ring health check in the readiness endpoint (`-ingester.readiness-check-ring-health=false`)
  * Distributor: do not extend writes on unhealthy ingesters
  * Do not unregister ingesters from ring on shutdown (`-ingester.unregister-on-shutdown=false`)
  * HA Tracker: cleanup of old replicas from KV Store
  * Instance limits in ingester and distributor
  * OpenStack Swift storage support
  * Query-frontend: query stats tracking
  * Query-scheduler
  * Querier: tenant federation
  * Ruler config API
  * S3 Server Side Encryption (SSE) using KMS
  * TLS configuration for gRPC, HTTP and etcd clients
  * Zone-aware replication
  * `/labels` API using matchers
  * The following querier limits:
    * `-querier.max-fetched-chunks-per-query`
    * `-querier.max-fetched-chunk-bytes-per-query`
    * `-querier.max-fetched-series-per-query`
  * The following alertmanager limits:
    * Notification rate (`-alertmanager.notification-rate-limit` and `-alertmanager.notification-rate-limit-per-integration`)
    * Dispatcher groups (`-alertmanager.max-dispatcher-aggregation-groups`)
    * User config size (`-alertmanager.max-config-size-bytes`)
    * Templates count in user config (`-alertmanager.max-templates-count`)
    * Max template size (`-alertmanager.max-template-size-bytes`)
* [FEATURE] The endpoints `/api/v1/status/buildinfo`, `<prometheus-http-prefix>/api/v1/status/buildinfo`, and `<alertmanager-http-prefix>/api/v1/status/buildinfo` have been added to display build information and enabled features. #1219 #1240
* [FEATURE] PromQL: added `present_over_time` support. #139
* [FEATURE] Added "Activity tracker" feature which can log ongoing activities from previous Mimir run in case of a crash. It is enabled by default and controlled by the `-activity-tracker.filepath` flag. It can be disabled by setting this path to an empty string. Currently, the Store-gateway, Ruler, Querier, Query-frontend and Ingester components use this feature to track queries. #631 #782 #822 #1121
* [FEATURE] Divide configuration parameters into categories "basic", "advanced", and "experimental". Only flags in the basic category are shown when invoking `-help`, whereas `-help-all` will include flags in all categories (basic, advanced, experimental). #840
* [FEATURE] Querier: Added support for tenant federation to exemplar endpoints. #927
* [FEATURE] Ingester: can expose metrics on active series matching custom trackers configured via `-ingester.active-series-custom-trackers` (or its respective YAML config option). When configured, active series for custom trackers are exposed by the `cortex_ingester_active_series_custom_tracker` metric. #42 #672
* [FEATURE] Ingester: Enable snapshotting of in-memory TSDB on disk during shutdown via `-blocks-storage.tsdb.memory-snapshot-on-shutdown` (experimental). #249
* [FEATURE] Ingester: Added `-blocks-storage.tsdb.isolation-enabled` flag, which allows disabling TSDB isolation feature. This is enabled by default (per TSDB default), but disabling can improve performance of write requests. #512
* [FEATURE] Ingester: Added `-blocks-storage.tsdb.head-chunks-write-queue-size` flag, which allows setting the size of the queue used by the TSDB before m-mapping chunks (experimental). #591
  * Added `cortex_ingester_tsdb_mmap_chunk_write_queue_operations_total` metric to track different operations of this queue.
* [FEATURE] Distributor: Added `-api.skip-label-name-validation-header-enabled` option to allow skipping label name validation on the HTTP write path based on `X-Mimir-SkipLabelNameValidation` header being `true` or not. #390
* [FEATURE] Query-frontend: Add `cortex_query_fetched_series_total` and `cortex_query_fetched_chunks_bytes_total` per-user counters to expose the number of series and bytes fetched as part of queries. These metrics can be enabled with the `-frontend.query-stats-enabled` flag (or its respective YAML config option `query_stats_enabled`). [#4343](https://github.com/cortexproject/cortex/pull/4343)
* [FEATURE] Query-frontend: Add `cortex_query_fetched_chunks_total` per-user counter to expose the number of chunks fetched as part of queries. This metric can be enabled with the `-query-frontend.query-stats-enabled` flag (or its respective YAML config option `query_stats_enabled`). #31
* [FEATURE] Query-frontend: Add query sharding for instant and range queries. You can enable querysharding by setting `-query-frontend.parallelize-shardable-queries` to `true`. The following additional config and exported metrics have been added. #79 #80 #100 #124 #140 #148 #150 #151 #153 #154 #155 #156 #157 #158 #159 #160 #163 #169 #172 #196 #205 #225 #226 #227 #228 #230 #235 #240 #239 #246 #244 #319 #330 #371 #385 #400 #458 #586 #630 #660 #707 #1542
  * New config options:
    * `-query-frontend.query-sharding-total-shards`: The amount of shards to use when doing parallelisation via query sharding.
    * `-query-frontend.query-sharding-max-sharded-queries`: The max number of sharded queries that can be run for a given received query. 0 to disable limit.
    * `-blocks-storage.bucket-store.series-hash-cache-max-size-bytes`: Max size - in bytes - of the in-memory series hash cache in the store-gateway.
    * `-blocks-storage.tsdb.series-hash-cache-max-size-bytes`: Max size - in bytes - of the in-memory series hash cache in the ingester.
  * New exported metrics:
    * `cortex_bucket_store_series_hash_cache_requests_total`
    * `cortex_bucket_store_series_hash_cache_hits_total`
    * `cortex_frontend_query_sharding_rewrites_succeeded_total`
    * `cortex_frontend_sharded_queries_per_query`
  * Renamed metrics:
    * `cortex_frontend_mapped_asts_total` to `cortex_frontend_query_sharding_rewrites_attempted_total`
  * Modified metrics:
    * added `sharded` label to `cortex_query_seconds_total`
  * When query sharding is enabled, the following querier config must be set on query-frontend too:
    * `-querier.max-concurrent`
    * `-querier.timeout`
    * `-querier.max-samples`
    * `-querier.at-modifier-enabled`
    * `-querier.default-evaluation-interval`
    * `-querier.active-query-tracker-dir`
    * `-querier.lookback-delta`
  * Sharding can be dynamically controlled per request using the `Sharding-Control: 64` header. (0 to disable)
  * Sharding can be dynamically controlled per tenant using the limit `query_sharding_total_shards`. (0 to disable)
  * Added `sharded_queries` count to the "query stats" log.
  * The number of shards is adjusted to be compatible with number of compactor shards that are used by a split-and-merge compactor. The querier can use this to avoid querying blocks that cannot have series in a given query shard.
* [FEATURE] Query-Frontend: Added `-query-frontend.cache-unaligned-requests` option to cache responses for requests that do not have step-aligned start and end times. This can improve speed of repeated queries, but can also pollute cache with results that are never reused. #432
* [FEATURE] Querier: Added label names cardinality endpoint `<prefix>/api/v1/cardinality/label_names` that is disabled by default. Can be enabled/disabled via the CLI flag `-querier.cardinality-analysis-enabled` or its respective YAML config option. Configurable on a per-tenant basis. #301 #377 #474
* [FEATURE] Querier: Added label values cardinality endpoint `<prefix>/api/v1/cardinality/label_values` that is disabled by default. Can be enabled/disabled via the CLI flag `-querier.cardinality-analysis-enabled` or its respective YAML config option, and configurable on a per-tenant basis. The maximum number of label names allowed to be queried in a single API call can be controlled via `-querier.label-values-max-cardinality-label-names-per-request`. #332 #395 #474
* [FEATURE] Querier: Added `-store.max-labels-query-length` to restrict the range of `/series`, label-names and label-values requests. #507
* [FEATURE] Ruler: Add new `-ruler.query-stats-enabled` which when enabled will report the `cortex_ruler_query_seconds_total` as a per-user metric that tracks the sum of the wall time of executing queries in the ruler in seconds. [#4317](https://github.com/cortexproject/cortex/pull/4317)
* [FEATURE] Ruler: Added federated rule groups. #533
  * Added `-ruler.tenant-federation.enabled` config flag.
  * Added support for `source_tenants` field on rule groups.
* [FEATURE] Store-gateway: Added `/store-gateway/tenants` and `/store-gateway/tenant/{tenant}/blocks` endpoints that provide functionality that was provided by `tools/listblocks`. #911 #973
* [FEATURE] Compactor: compactor now uses new algorithm that we call "split-and-merge". Previous compaction strategy was removed. With the `split-and-merge` compactor source blocks for a given tenant are grouped into `-compactor.split-groups` number of groups. Each group of blocks is then compacted separately, and is split into `-compactor.split-and-merge-shards` shards (configurable on a per-tenant basis). Compaction of each tenant shards can be horizontally scaled. Number of compactors that work on jobs for single tenant can be limited by using `-compactor.compactor-tenant-shard-size` parameter, or per-tenant `compactor_tenant_shard_size` override.  #275 #281 #282 #283 #288 #290 #303 #307 #317 #323 #324 #328 #353 #368 #479 #820
* [FEATURE] Compactor: Added `-compactor.max-compaction-time` to control how long can compaction for a single tenant take. If compactions for a tenant take longer, no new compactions are started in the same compaction cycle. Running compactions are not stopped however, and may take much longer. #523
* [FEATURE] Compactor: When compactor finds blocks with out-of-order chunks, it will mark them for no-compaction. Blocks marked for no-compaction are ignored in future compactions too. Added metric `cortex_compactor_blocks_marked_for_no_compaction_total` to track number of blocks marked for no-compaction. Added `CortexCompactorSkippedBlocksWithOutOfOrderChunks` alert based on new metric. Markers are only checked from `<tenant>/markers` location, but uploaded to the block directory too. #520 #535 #550
* [FEATURE] Compactor: multiple blocks are now downloaded and uploaded at once, which can shorten compaction process. #552
* [ENHANCEMENT] Exemplars are now emitted for all gRPC calls and many operations tracked by histograms. #180
* [ENHANCEMENT] New options `-server.http-listen-network` and `-server.grpc-listen-network` allow binding as 'tcp4' or 'tcp6'. #180
* [ENHANCEMENT] Query federation: improve performance in MergeQueryable by memoizing labels. #312
* [ENHANCEMENT] Add histogram metrics `cortex_distributor_sample_delay_seconds` and `cortex_ingester_tsdb_sample_out_of_order_delta_seconds` #488
* [ENHANCEMENT] Check internal directory access before starting up. #1217
* [ENHANCEMENT] Azure client: expose option to configure MSI URL and user-assigned identity. #584
* [ENHANCEMENT] Added a new metric `mimir_build_info` to coincide with `cortex_build_info`. The metric `cortex_build_info` has not been removed. #1022
* [ENHANCEMENT] Mimir runs a sanity check of storage config at startup and will fail to start if the sanity check doesn't pass. This is done to find potential config issues before starting up. #1180
* [ENHANCEMENT] Validate alertmanager and ruler storage configurations to ensure they don't use same bucket name and region values as those configured for the blocks storage. #1214
* [ENHANCEMENT] Ingester: added option `-ingester.readiness-check-ring-health` to disable the ring health check in the readiness endpoint. When disabled, the health checks are run against only the ingester itself instead of all ingesters in the ring. #48 #126
* [ENHANCEMENT] Ingester: reduce CPU and memory utilization if remote write requests contains a large amount of "out of bounds" samples. #413
* [ENHANCEMENT] Ingester: reduce CPU and memory utilization when querying chunks from ingesters. #430
* [ENHANCEMENT] Ingester: Expose ingester ring page on ingesters. #654
* [ENHANCEMENT] Distributor: added option `-distributor.excluded-zones` to exclude ingesters running in specific zones both on write and read path. #51
* [ENHANCEMENT] Distributor: add tags to tracing span for distributor push with user, cluster and replica. #210
* [ENHANCEMENT] Distributor: performance optimisations. #212 #217 #242
* [ENHANCEMENT] Distributor: reduce latency when HA-Tracking by doing KVStore updates in the background. #271
* [ENHANCEMENT] Distributor: make distributor inflight push requests count include background calls to ingester. #398
* [ENHANCEMENT] Distributor: silently drop exemplars more than 5 minutes older than samples in the same batch. #544
* [ENHANCEMENT] Distributor: reject exemplars with blank label names or values. The `cortex_discarded_exemplars_total` metric will use the `exemplar_labels_blank` reason in this case. #873
* [ENHANCEMENT] Query-frontend: added `cortex_query_frontend_workers_enqueued_requests_total` metric to track the number of requests enqueued in each query-scheduler. #384
* [ENHANCEMENT] Query-frontend: added `cortex_query_frontend_non_step_aligned_queries_total` to track the total number of range queries with start/end not aligned to step. #347 #357 #582
* [ENHANCEMENT] Query-scheduler: exported summary `cortex_query_scheduler_inflight_requests` tracking total number of inflight requests (both enqueued and processing) in percentile buckets. #675
* [ENHANCEMENT] Querier: can use the `LabelNames` call with matchers, if matchers are provided in the `/labels` API call, instead of using the more expensive `MetricsForLabelMatchers` call as before. #3 #1186
* [ENHANCEMENT] Querier / store-gateway: optimized regex matchers. #319 #334 #355
* [ENHANCEMENT] Querier: when fetching data for specific query-shard, we can ignore some blocks based on compactor-shard ID, since sharding of series by query sharding and compactor is the same. Added metrics: #438 #450
  * `cortex_querier_blocks_found_total`
  * `cortex_querier_blocks_queried_total`
  * `cortex_querier_blocks_with_compactor_shard_but_incompatible_query_shard_total`
* [ENHANCEMENT] Querier / ruler: reduce cpu usage, latency and peak memory consumption. #459 #463 #589
* [ENHANCEMENT] Querier: labels requests now obey `-querier.query-ingesters-within`, making them a little more efficient. #518
* [ENHANCEMENT] Querier: retry store-gateway in case of unexpected failure, instead of failing the query. #1003
* [ENHANCEMENT] Querier / ruler: reduce memory used by streaming queries, particularly in ruler. [#4341](https://github.com/cortexproject/cortex/pull/4341)
* [ENHANCEMENT] Ruler: Using shuffle sharding subring on GetRules API. [#4466](https://github.com/cortexproject/cortex/pull/4466)
* [ENHANCEMENT] Ruler: wait for ruler ring client to self-detect during startup. #990
* [ENHANCEMENT] Store-gateway: added `cortex_bucket_store_sent_chunk_size_bytes` metric, tracking the size of chunks sent from store-gateway to querier. #123
* [ENHANCEMENT] Store-gateway: reduced CPU and memory utilization due to exported metrics aggregation for instances with a large number of tenants. #123 #142
* [ENHANCEMENT] Store-gateway: added an in-memory LRU cache for chunks attributes. Can be enabled setting `-blocks-storage.bucket-store.chunks-cache.attributes-in-memory-max-items=X` where `X` is the max number of items to keep in the in-memory cache. The following new metrics are exposed: #279 #415 #437
  * `cortex_cache_memory_requests_total`
  * `cortex_cache_memory_hits_total`
  * `cortex_cache_memory_items_count`
* [ENHANCEMENT] Store-gateway: log index cache requests to tracing spans. #419
* [ENHANCEMENT] Store-gateway: store-gateway can now ignore blocks with minimum time within `-blocks-storage.bucket-store.ignore-blocks-within` duration. Useful when used together with `-querier.query-store-after`. #502
* [ENHANCEMENT] Store-gateway: label values with matchers now doesn't preload or list series, reducing latency and memory consumption. #534
* [ENHANCEMENT] Store-gateway: the results of `LabelNames()`, `LabelValues()` and `Series(skipChunks=true)` calls are now cached in the index cache. #590
* [ENHANCEMENT] Store-gateway: Added `-store-gateway.sharding-ring.unregister-on-shutdown` option that allows store-gateway to stay in the ring even after shutdown. Defaults to `true`, which is the same as current behaviour. #610 #614
* [ENHANCEMENT] Store-gateway: wait for ring tokens stability instead of ring stability to speed up startup and tests. #620
* [ENHANCEMENT] Compactor: add timeout for waiting on compactor to become ACTIVE in the ring. [#4262](https://github.com/cortexproject/cortex/pull/4262)
* [ENHANCEMENT] Compactor: skip already planned compaction jobs if the tenant doesn't belong to the compactor instance anymore. #303
* [ENHANCEMENT] Compactor: Blocks cleaner will ignore users that it no longer "owns" when sharding is enabled, and user ownership has changed since last scan. #325
* [ENHANCEMENT] Compactor: added `-compactor.compaction-jobs-order` support to configure which compaction jobs should run first for a given tenant (in case there are multiple ones). Supported values are: `smallest-range-oldest-blocks-first` (default), `newest-blocks-first`. #364
* [ENHANCEMENT] Compactor: delete blocks marked for deletion faster. #490
* [ENHANCEMENT] Compactor: expose low-level concurrency options for compactor: `-compactor.max-opening-blocks-concurrency`, `-compactor.max-closing-blocks-concurrency`, `-compactor.symbols-flushers-concurrency`. #569 #701
* [ENHANCEMENT] Compactor: expand compactor logs to include total compaction job time, total time for uploads and block counts. #549
* [ENHANCEMENT] Ring: allow experimental configuration of disabling of heartbeat timeouts by setting the relevant configuration value to zero. Applies to the following: [#4342](https://github.com/cortexproject/cortex/pull/4342)
  * `-distributor.ring.heartbeat-timeout`
  * `-ingester.ring.heartbeat-timeout`
  * `-ruler.ring.heartbeat-timeout`
  * `-alertmanager.sharding-ring.heartbeat-timeout`
  * `-compactor.ring.heartbeat-timeout`
  * `-store-gateway.sharding-ring.heartbeat-timeout`
* [ENHANCEMENT] Ring: allow heartbeats to be explicitly disabled by setting the interval to zero. This is considered experimental. This applies to the following configuration options: [#4344](https://github.com/cortexproject/cortex/pull/4344)
  * `-distributor.ring.heartbeat-period`
  * `-ingester.ring.heartbeat-period`
  * `-ruler.ring.heartbeat-period`
  * `-alertmanager.sharding-ring.heartbeat-period`
  * `-compactor.ring.heartbeat-period`
  * `-store-gateway.sharding-ring.heartbeat-period`
* [ENHANCEMENT] Memberlist: optimized receive path for processing ring state updates, to help reduce CPU utilization in large clusters. [#4345](https://github.com/cortexproject/cortex/pull/4345)
* [ENHANCEMENT] Memberlist: expose configuration of memberlist packet compression via `-memberlist.compression-enabled`. [#4346](https://github.com/cortexproject/cortex/pull/4346)
* [ENHANCEMENT] Memberlist: Add `-memberlist.advertise-addr` and `-memberlist.advertise-port` options for setting the address to advertise to other members of the cluster to enable NAT traversal. #260
* [ENHANCEMENT] Memberlist: reduce CPU utilization for rings with a large number of members. #537 #563 #634
* [ENHANCEMENT] Overrides exporter: include additional limits in the per-tenant override exporter. The following limits have been added to the `cortex_limit_overrides` metric: #21
  * `max_fetched_series_per_query`
  * `max_fetched_chunk_bytes_per_query`
  * `ruler_max_rules_per_rule_group`
  * `ruler_max_rule_groups_per_tenant`
* [ENHANCEMENT] Overrides exporter: add a metrics `cortex_limits_defaults` to expose the default values of limits. #173
* [ENHANCEMENT] Overrides exporter: Add `max_fetched_chunks_per_query` and `max_global_exemplars_per_user` limits to the default and per-tenant limits exported as metrics. #471 #515
* [ENHANCEMENT] Upgrade Go to 1.17.8. #1347 #1381
* [ENHANCEMENT] Upgrade Docker base images to `alpine:3.15.0`. #1348
* [BUGFIX] Azure storage: only create HTTP client once, to reduce memory utilization. #605
* [BUGFIX] Ingester: fixed ingester stuck on start up (LEAVING ring state) when `-ingester.ring.heartbeat-period=0` and `-ingester.unregister-on-shutdown=false`. [#4366](https://github.com/cortexproject/cortex/pull/4366)
* [BUGFIX] Ingester: prevent any reads or writes while the ingester is stopping. This will prevent accessing TSDB blocks once they have been already closed. [#4304](https://github.com/cortexproject/cortex/pull/4304)
* [BUGFIX] Ingester: TSDB now waits for pending readers before truncating Head block, fixing the `chunk not found` error and preventing wrong query results. #16
* [BUGFIX] Ingester: don't create TSDB or appender if no samples are sent by a tenant. #162
* [BUGFIX] Ingester: fix out-of-order chunks in TSDB head in-memory series after WAL replay in case some samples were appended to TSDB WAL before series. #530
* [BUGFIX] Distributor: when cleaning up obsolete elected replicas from KV store, HA tracker didn't update number of cluster per user correctly. [#4336](https://github.com/cortexproject/cortex/pull/4336)
* [BUGFIX] Distributor: fix bug in query-exemplar where some results would get dropped. #583
* [BUGFIX] Query-frontend: Fixes @ modifier functions (start/end) when splitting queries by time. #206
* [BUGFIX] Query-frontend: Ensure query_range requests handled by the query-frontend return JSON formatted errors. #360 #499
* [BUGFIX] Query-frontend: don't reuse cached results for queries that are not step-aligned. #424
* [BUGFIX] Query-frontend: fix API error messages that were mentioning Prometheus `--enable-feature=promql-negative-offset` and `--enable-feature=promql-at-modifier` flags. #688
* [BUGFIX] Query-frontend: worker's cancellation channels are now buffered to ensure that all request cancellations are properly handled. #741
* [BUGFIX] Querier: fixed `/api/v1/user_stats` endpoint. When zone-aware replication is enabled, `MaxUnavailableZones` param is used instead of `MaxErrors`, so setting `MaxErrors = 0` doesn't make the Querier wait for all Ingesters responses. #474
* [BUGFIX] Querier: Disable query scheduler SRV DNS lookup. #689
* [BUGFIX] Ruler: fixed counting of PromQL evaluation errors as user-errors when updating `cortex_ruler_queries_failed_total`. [#4335](https://github.com/cortexproject/cortex/pull/4335)
* [BUGFIX] Ruler: fix formatting of rule groups in `/ruler/rule_groups` endpoint. #655
* [BUGFIX] Ruler: do not log `unable to read rules directory` at startup if the directory hasn't been created yet. #1058
* [BUGFIX] Ruler: enable Prometheus-compatible endpoints regardless of `-ruler.enable-api`. The flag now only controls the configuration API. This is what the config flag description stated, but not what was happening. #1216
* [BUGFIX] Compactor: fixed panic while collecting Prometheus metrics. #28
* [BUGFIX] Compactor: compactor should now be able to correctly mark blocks for deletion and no-compaction, if such marking was previously interrupted. #1015
* [BUGFIX] Alertmanager: remove stale template files. #4495
* [BUGFIX] Alertmanager: don't replace user configurations with blank fallback configurations (when enabled), particularly during scaling up/down instances when sharding is enabled. #224
* [BUGFIX] Ring: multi KV runtime config changes are now propagated to all rings, not just ingester ring. #1047
* [BUGFIX] Memberlist: fixed corrupted packets when sending compound messages with more than 255 messages or messages bigger than 64KB. #551
* [BUGFIX] Overrides exporter: successfully startup even if runtime config is not set. #1056
* [BUGFIX] Fix internal modules to wait for other modules depending on them before stopping. #1472

### Mixin

_Changes since `grafana/cortex-jsonnet` `1.9.0`._

* [CHANGE] Removed chunks storage support from mixin. #641 #643 #645 #811 #812 #813
  * Removed `tsdb.libsonnet`: no need to import it anymore (its content is already automatically included when using Jsonnet)
  * Removed the following fields from `_config`:
    * `storage_engine` (defaults to `blocks`)
    * `chunk_index_backend`
    * `chunk_store_backend`
  * Removed schema config map
  * Removed the following dashboards:
    * "Cortex / Chunks"
    * "Cortex / WAL"
    * "Cortex / Blocks vs Chunks"
  * Removed the following alerts:
    * `CortexOldChunkInMemory`
    * `CortexCheckpointCreationFailed`
    * `CortexCheckpointDeletionFailed`
    * `CortexProvisioningMemcachedTooSmall`
    * `CortexWALCorruption`
    * `CortexTableSyncFailure`
    * `CortexTransferFailed`
  * Removed the following recording rules:
    * `cortex_chunk_store_index_lookups_per_query`
    * `cortex_chunk_store_series_pre_intersection_per_query`
    * `cortex_chunk_store_series_post_intersection_per_query`
    * `cortex_chunk_store_chunks_per_query`
    * `cortex_bigtable_request_duration_seconds`
    * `cortex_cassandra_request_duration_seconds`
    * `cortex_dynamo_request_duration_seconds`
    * `cortex_database_request_duration_seconds`
    * `cortex_gcs_request_duration_seconds`
* [CHANGE] Update grafana-builder dependency: use $__rate_interval in qpsPanel and latencyPanel. [#372](https://github.com/grafana/cortex-jsonnet/pull/372)
* [CHANGE] `namespace` template variable in dashboards now only selects namespaces for selected clusters. [#311](https://github.com/grafana/cortex-jsonnet/pull/311)
* [CHANGE] `CortexIngesterRestarts` alert severity changed from `critical` to `warning`. [#321](https://github.com/grafana/cortex-jsonnet/pull/321)
* [CHANGE] Dashboards: added overridable `job_labels` and `cluster_labels` to the configuration object as label lists to uniquely identify jobs and clusters in the metric names and group-by lists in dashboards. [#319](https://github.com/grafana/cortex-jsonnet/pull/319)
* [CHANGE] Dashboards: `alert_aggregation_labels` has been removed from the configuration and overriding this value has been deprecated. Instead the labels are now defined by the `cluster_labels` list, and should be overridden accordingly through that list. [#319](https://github.com/grafana/cortex-jsonnet/pull/319)
* [CHANGE] Renamed `CortexCompactorHasNotUploadedBlocksSinceStart` to `CortexCompactorHasNotUploadedBlocks`. [#334](https://github.com/grafana/cortex-jsonnet/pull/334)
* [CHANGE] Renamed `CortexCompactorRunFailed` to `CortexCompactorHasNotSuccessfullyRunCompaction`. [#334](https://github.com/grafana/cortex-jsonnet/pull/334)
* [CHANGE] Renamed `CortexInconsistentConfig` alert to `CortexInconsistentRuntimeConfig` and increased severity to `critical`. [#335](https://github.com/grafana/cortex-jsonnet/pull/335)
* [CHANGE] Increased `CortexBadRuntimeConfig` alert severity to `critical` and removed support for `cortex_overrides_last_reload_successful` metric (was removed in Cortex 1.3.0). [#335](https://github.com/grafana/cortex-jsonnet/pull/335)
* [CHANGE] Grafana 'min step' changed to 15s so dashboard show better detail. [#340](https://github.com/grafana/cortex-jsonnet/pull/340)
* [CHANGE] Replace `CortexRulerFailedEvaluations` with two new alerts: `CortexRulerTooManyFailedPushes` and `CortexRulerTooManyFailedQueries`. [#347](https://github.com/grafana/cortex-jsonnet/pull/347)
* [CHANGE] Removed `CortexCacheRequestErrors` alert. This alert was not working because the legacy Cortex cache client instrumentation doesn't track errors. [#346](https://github.com/grafana/cortex-jsonnet/pull/346)
* [CHANGE] Removed `CortexQuerierCapacityFull` alert. [#342](https://github.com/grafana/cortex-jsonnet/pull/342)
* [CHANGE] Changes blocks storage alerts to group metrics by the configured `cluster_labels` (supporting the deprecated `alert_aggregation_labels`). [#351](https://github.com/grafana/cortex-jsonnet/pull/351)
* [CHANGE] Increased `CortexIngesterReachingSeriesLimit` critical alert threshold from 80% to 85%. [#363](https://github.com/grafana/cortex-jsonnet/pull/363)
* [CHANGE] Changed default `job_names` for query-frontend, query-scheduler and querier to match custom deployments too. [#376](https://github.com/grafana/cortex-jsonnet/pull/376)
* [CHANGE] Split `cortex_api` recording rule group into three groups. This is a workaround for large clusters where this group can become slow to evaluate. [#401](https://github.com/grafana/cortex-jsonnet/pull/401)
* [CHANGE] Increased `CortexIngesterReachingSeriesLimit` warning threshold from 70% to 80% and critical threshold from 85% to 90%. [#404](https://github.com/grafana/cortex-jsonnet/pull/404)
* [CHANGE] Raised `CortexKVStoreFailure` alert severity from warning to critical. #493
* [CHANGE] Increase `CortexRolloutStuck` alert "for" duration from 15m to 30m. #493 #573
* [CHANGE] The Alertmanager and Ruler compiled dashboards (`alertmanager.json` and `ruler.json`) have been respectively renamed to `mimir-alertmanager.json` and `mimir-ruler.json`. #869
* [CHANGE] Removed `cortex_overrides_metric` from `_config`. #871
* [CHANGE] Renamed recording rule groups (`cortex_` prefix changed to `mimir_`). #871
* [CHANGE] Alerts name prefix has been changed from `Cortex` to `Mimir` (eg. alert `CortexIngesterUnhealthy` has been renamed to `MimirIngesterUnhealthy`). #879
* [CHANGE] Enabled resources dashboards by default. Can be disabled setting `resources_dashboards_enabled` config field to `false`. #920
* [FEATURE] Added `Cortex / Overrides` dashboard, displaying default limits and per-tenant overrides applied to Mimir. #673
* [FEATURE] Added `Mimir / Tenants` and `Mimir / Top tenants` dashboards, displaying user-based metrics. #776
* [FEATURE] Added querier autoscaling panels and alerts. #1006 #1016
* [FEATURE] Mimir / Top tenants dashboard now has tenants ranked by rule group size and evaluation time. #1338
* [ENHANCEMENT] cortex-mixin: Make `cluster_namespace_deployment:kube_pod_container_resource_requests_{cpu_cores,memory_bytes}:sum` backwards compatible with `kube-state-metrics` v2.0.0. [#317](https://github.com/grafana/cortex-jsonnet/pull/317)
* [ENHANCEMENT] Cortex-mixin: Include `cortex-gw-internal` naming variation in default `gateway` job names. [#328](https://github.com/grafana/cortex-jsonnet/pull/328)
* [ENHANCEMENT] Ruler dashboard: added object storage metrics. [#354](https://github.com/grafana/cortex-jsonnet/pull/354)
* [ENHANCEMENT] Alertmanager dashboard: added object storage metrics. [#354](https://github.com/grafana/cortex-jsonnet/pull/354)
* [ENHANCEMENT] Added documentation text panels and descriptions to reads and writes dashboards. [#324](https://github.com/grafana/cortex-jsonnet/pull/324)
* [ENHANCEMENT] Dashboards: defined container functions for common resources panels: containerDiskWritesPanel, containerDiskReadsPanel, containerDiskSpaceUtilization. [#331](https://github.com/grafana/cortex-jsonnet/pull/331)
* [ENHANCEMENT] cortex-mixin: Added `alert_excluded_routes` config to exclude specific routes from alerts. [#338](https://github.com/grafana/cortex-jsonnet/pull/338)
* [ENHANCEMENT] Added `CortexMemcachedRequestErrors` alert. [#346](https://github.com/grafana/cortex-jsonnet/pull/346)
* [ENHANCEMENT] Ruler dashboard: added "Per route p99 latency" panel in the "Configuration API" row. [#353](https://github.com/grafana/cortex-jsonnet/pull/353)
* [ENHANCEMENT] Increased the `for` duration of the `CortexIngesterReachingSeriesLimit` warning alert to 3h. [#362](https://github.com/grafana/cortex-jsonnet/pull/362)
* [ENHANCEMENT] Added a new tier (`medium_small_user`) so we have another tier between 100K and 1Mil active series. [#364](https://github.com/grafana/cortex-jsonnet/pull/364)
* [ENHANCEMENT] Extend Alertmanager dashboard: [#313](https://github.com/grafana/cortex-jsonnet/pull/313)
  * "Tenants" stat panel - shows number of discovered tenant configurations.
  * "Replication" row - information about the replication of tenants/alerts/silences over instances.
  * "Tenant Configuration Sync" row - information about the configuration sync procedure.
  * "Sharding Initial State Sync" row - information about the initial state sync procedure when sharding is enabled.
  * "Sharding Runtime State Sync" row - information about various state operations which occur when sharding is enabled (replication, fetch, marge, persist).
* [ENHANCEMENT] Update gsutil command for `not healthy index found` playbook [#370](https://github.com/grafana/cortex-jsonnet/pull/370)
* [ENHANCEMENT] Added Alertmanager alerts and playbooks covering configuration syncs and sharding operation: [#377 [#378](https://github.com/grafana/cortex-jsonnet/pull/378)
  * `CortexAlertmanagerSyncConfigsFailing`
  * `CortexAlertmanagerRingCheckFailing`
  * `CortexAlertmanagerPartialStateMergeFailing`
  * `CortexAlertmanagerReplicationFailing`
  * `CortexAlertmanagerPersistStateFailing`
  * `CortexAlertmanagerInitialSyncFailed`
* [ENHANCEMENT] Add recording rules to improve responsiveness of Alertmanager dashboard. [#387](https://github.com/grafana/cortex-jsonnet/pull/387)
* [ENHANCEMENT] Add `CortexRolloutStuck` alert. [#405](https://github.com/grafana/cortex-jsonnet/pull/405)
* [ENHANCEMENT] Added `CortexKVStoreFailure` alert. [#406](https://github.com/grafana/cortex-jsonnet/pull/406)
* [ENHANCEMENT] Use configured `ruler` jobname for ruler dashboard panels. [#409](https://github.com/grafana/cortex-jsonnet/pull/409)
* [ENHANCEMENT] Add ability to override `datasource` for generated dashboards. [#407](https://github.com/grafana/cortex-jsonnet/pull/407)
* [ENHANCEMENT] Use alertmanager jobname for alertmanager dashboard panels [#411](https://github.com/grafana/cortex-jsonnet/pull/411)
* [ENHANCEMENT] Added `CortexDistributorReachingInflightPushRequestLimit` alert. [#408](https://github.com/grafana/cortex-jsonnet/pull/408)
* [ENHANCEMENT] Added `CortexReachingTCPConnectionsLimit` alert. #403
* [ENHANCEMENT] Added "Cortex / Writes Networking" and "Cortex / Reads Networking" dashboards. #405
* [ENHANCEMENT] Improved "Queue length" panel in "Cortex / Queries" dashboard. #408
* [ENHANCEMENT] Add `CortexDistributorReachingInflightPushRequestLimit` alert and playbook. #401
* [ENHANCEMENT] Added "Recover accidentally deleted blocks (Google Cloud specific)" playbook. #475
* [ENHANCEMENT] Added support to multi-zone store-gateway deployments. #608 #615
* [ENHANCEMENT] Show supplementary alertmanager services in the Rollout Progress dashboard. #738 #855
* [ENHANCEMENT] Added `mimir` to default job names. This makes dashboards and alerts working when Mimir is installed in single-binary mode and the deployment is named `mimir`. #921
* [ENHANCEMENT] Introduced a new alert for the Alertmanager: `MimirAlertmanagerAllocatingTooMuchMemory`. It has two severities based on the memory usage against limits, a `warning` level at 80% and a `critical` level at 90%. #1206
* [ENHANCEMENT] Faster memcached cache requests. #2720
* [BUGFIX] Fixed `CortexIngesterHasNotShippedBlocks` alert false positive in case an ingester instance had ingested samples in the past, then no traffic was received for a long period and then it started receiving samples again. [#308](https://github.com/grafana/cortex-jsonnet/pull/308)
* [BUGFIX] Fixed `CortexInconsistentRuntimeConfig` metric. [#335](https://github.com/grafana/cortex-jsonnet/pull/335)
* [BUGFIX] Fixed scaling dashboard to correctly work when a Cortex service deployment spans across multiple zones (a zone is expected to have the `zone-[a-z]` suffix). [#365](https://github.com/grafana/cortex-jsonnet/pull/365)
* [BUGFIX] Fixed rollout progress dashboard to correctly work when a Cortex service deployment spans across multiple zones (a zone is expected to have the `zone-[a-z]` suffix). [#366](https://github.com/grafana/cortex-jsonnet/pull/366)
* [BUGFIX] Fixed rollout progress dashboard to include query-scheduler too. [#376](https://github.com/grafana/cortex-jsonnet/pull/376)
* [BUGFIX] Upstream recording rule `node_namespace_pod_container:container_cpu_usage_seconds_total:sum_irate` renamed. [#379](https://github.com/grafana/cortex-jsonnet/pull/379)
* [BUGFIX] Fixed writes/reads/alertmanager resources dashboards to use `$._config.job_names.gateway`. [#403](https://github.com/grafana/cortex-jsonnet/pull/403)
* [BUGFIX] Span the annotation.message in alerts as YAML multiline strings. [#412](https://github.com/grafana/cortex-jsonnet/pull/412)
* [BUGFIX] Fixed "Instant queries / sec" in "Cortex / Reads" dashboard. #445
* [BUGFIX] Fixed and added missing KV store panels in Writes, Reads, Ruler and Compactor dashboards. #448
* [BUGFIX] Fixed Alertmanager dashboard when alertmanager is running as part of single binary. #1064
* [BUGFIX] Fixed Ruler dashboard when ruler is running as part of single binary. #1260
* [BUGFIX] Query-frontend: fixed bad querier status code mapping with query-sharding enabled. #1227

### Jsonnet

_Changes since `grafana/cortex-jsonnet` `1.9.0`._

* [CHANGE] Removed chunks storage support. #639
  * Removed the following fields from `_config`:
    * `storage_engine` (defaults to `blocks`)
    * `querier_second_storage_engine` (not supported anymore)
    * `table_manager_enabled`, `table_prefix`
    * `memcached_index_writes_enabled` and `memcached_index_writes_max_item_size_mb`
    * `storeMemcachedChunksConfig`
    * `storeConfig`
    * `max_chunk_idle`
    * `schema` (the schema configmap is still added for backward compatibility reasons)
    * `bigtable_instance` and `bigtable_project`
    * `client_configs`
    * `enabledBackends`
    * `storage_backend`
    * `cassandra_addresses`
    * `s3_bucket_name`
    * `ingester_deployment_without_wal` (was only used by chunks storage)
    * `ingester` (was only used to configure chunks storage WAL)
  * Removed the following CLI flags from `ingester_args`:
    * `ingester.max-chunk-age`
    * `ingester.max-stale-chunk-idle`
    * `ingester.max-transfer-retries`
    * `ingester.retain-period`
* [CHANGE] Changed `overrides-exporter.libsonnet` from being based on cortex-tools to Mimir `overrides-exporter` target. #646
* [CHANGE] Store gateway: set `-blocks-storage.bucket-store.index-cache.memcached.max-get-multi-concurrency`,
  `-blocks-storage.bucket-store.chunks-cache.memcached.max-get-multi-concurrency`,
  `-blocks-storage.bucket-store.metadata-cache.memcached.max-get-multi-concurrency`,
  `-blocks-storage.bucket-store.index-cache.memcached.max-idle-connections`,
  `-blocks-storage.bucket-store.chunks-cache.memcached.max-idle-connections`,
  `-blocks-storage.bucket-store.metadata-cache.memcached.max-idle-connections` to 100 [#414](https://github.com/grafana/cortex-jsonnet/pull/414)
* [CHANGE] Alertmanager: mounted overrides configmap to alertmanager too. [#315](https://github.com/grafana/cortex-jsonnet/pull/315)
* [CHANGE] Memcached: upgraded memcached from `1.5.17` to `1.6.9`. [#316](https://github.com/grafana/cortex-jsonnet/pull/316)
* [CHANGE] Store-gateway: increased memory request and limit respectively from 6GB / 6GB to 12GB / 18GB. [#322](https://github.com/grafana/cortex-jsonnet/pull/322)
* [CHANGE] Store-gateway: increased `-blocks-storage.bucket-store.max-chunk-pool-bytes` from 2GB (default) to 12GB. [#322](https://github.com/grafana/cortex-jsonnet/pull/322)
* [CHANGE] Ingester/Ruler: set `-server.grpc-max-send-msg-size-bytes` and `-server.grpc-max-send-msg-size-bytes` to sensible default values (10MB). [#326](https://github.com/grafana/cortex-jsonnet/pull/326)
* [CHANGE] Decreased `-server.grpc-max-concurrent-streams` from 100k to 10k. [#369](https://github.com/grafana/cortex-jsonnet/pull/369)
* [CHANGE] Decreased blocks storage ingesters graceful termination period from 80m to 20m. [#369](https://github.com/grafana/cortex-jsonnet/pull/369)
* [CHANGE] Increase the rules per group and rule groups limits on different tiers. [#396](https://github.com/grafana/cortex-jsonnet/pull/396)
* [CHANGE] Removed `max_samples_per_query` limit, since it only works with chunks and only when using `-distributor.shard-by-all-labels=false`. [#397](https://github.com/grafana/cortex-jsonnet/pull/397)
* [CHANGE] Removed chunks storage query sharding config support. The following config options have been removed: [#398](https://github.com/grafana/cortex-jsonnet/pull/398)
  * `_config` > `queryFrontend` > `shard_factor`
  * `_config` > `queryFrontend` > `sharded_queries_enabled`
  * `_config` > `queryFrontend` > `query_split_factor`
* [CHANGE] Rename ruler_s3_bucket_name and ruler_gcs_bucket_name to ruler_storage_bucket_name: [#415](https://github.com/grafana/cortex-jsonnet/pull/415)
* [CHANGE] Fine-tuned rolling update policy for distributor, querier, query-frontend, query-scheduler. [#420](https://github.com/grafana/cortex-jsonnet/pull/420)
* [CHANGE] Increased memcached metadata/chunks/index-queries max connections from 4k to 16k. [#420](https://github.com/grafana/cortex-jsonnet/pull/420)
* [CHANGE] Disabled step alignment in query-frontend to be compliant with PromQL. [#420](https://github.com/grafana/cortex-jsonnet/pull/420)
* [CHANGE] Do not limit compactor CPU and request a number of cores equal to the configured concurrency. [#420](https://github.com/grafana/cortex-jsonnet/pull/420)
* [CHANGE] Configured split-and-merge compactor. #853
  * The following CLI flags are set on compactor:
    * `-compactor.split-and-merge-shards=0`
    * `-compactor.compactor-tenant-shard-size=1`
    * `-compactor.split-groups=1`
    * `-compactor.max-opening-blocks-concurrency=4`
    * `-compactor.max-closing-blocks-concurrency=2`
    * `-compactor.symbols-flushers-concurrency=4`
  * The following per-tenant overrides have been set on `super_user` and `mega_user` classes:
    ```
    compactor_split_and_merge_shards: 2,
    compactor_tenant_shard_size: 2,
    compactor_split_groups: 2,
    ```
* [CHANGE] The entrypoint file to include has been renamed from `cortex.libsonnet` to `mimir.libsonnet`. #897
* [CHANGE] The default image config field has been renamed from `cortex` to `mimir`. #896
   ```
   {
     _images+:: {
       mimir: '...',
     },
   }
   ```
* [CHANGE] Removed `cortex_` prefix from config fields. #898
  * The following config fields have been renamed:
    * `cortex_bucket_index_enabled` renamed to `bucket_index_enabled`
    * `cortex_compactor_cleanup_interval` renamed to `compactor_cleanup_interval`
    * `cortex_compactor_data_disk_class` renamed to `compactor_data_disk_class`
    * `cortex_compactor_data_disk_size` renamed to `compactor_data_disk_size`
    * `cortex_compactor_max_concurrency` renamed to `compactor_max_concurrency`
    * `cortex_distributor_allow_multiple_replicas_on_same_node` renamed to `distributor_allow_multiple_replicas_on_same_node`
    * `cortex_ingester_data_disk_class` renamed to `ingester_data_disk_class`
    * `cortex_ingester_data_disk_size` renamed to `ingester_data_disk_size`
    * `cortex_querier_allow_multiple_replicas_on_same_node` renamed to `querier_allow_multiple_replicas_on_same_node`
    * `cortex_query_frontend_allow_multiple_replicas_on_same_node` renamed to `query_frontend_allow_multiple_replicas_on_same_node`
    * `cortex_query_sharding_enabled` renamed to `query_sharding_enabled`
    * `cortex_query_sharding_msg_size_factor` renamed to `query_sharding_msg_size_factor`
    * `cortex_ruler_allow_multiple_replicas_on_same_node` renamed to `ruler_allow_multiple_replicas_on_same_node`
    * `cortex_store_gateway_data_disk_class` renamed to `store_gateway_data_disk_class`
    * `cortex_store_gateway_data_disk_size` renamed to `store_gateway_data_disk_size`
* [CHANGE] The overrides configmap default mountpoint has changed from `/etc/cortex` to `/etc/mimir`. It can be customized via the `overrides_configmap_mountpoint` config field. #899
* [CHANGE] Enabled in the querier the features to query label names with matchers, PromQL at modifier and query long-term storage for labels. #905
* [CHANGE] Reduced TSDB blocks retention on ingesters disk from 96h to 24h. #905
* [CHANGE] Enabled closing of idle TSDB in ingesters. #905
* [CHANGE] Disabled TSDB isolation in ingesters for better performances. #905
* [CHANGE] Changed log level of querier, query-frontend, query-scheduler and alertmanager from `debug` to `info`. #905
* [CHANGE] Enabled attributes in-memory cache in store-gateway. #905
* [CHANGE] Configured store-gateway to not load blocks containing samples more recent than 10h (because such samples are queried from ingesters). #905
* [CHANGE] Dynamically compute `-compactor.deletion-delay` based on other settings, in order to reduce the deletion delay as much as possible and lower the number of live blocks in the storage. #907
* [CHANGE] The config field `distributorConfig` has been renamed to `ingesterRingClientConfig`. Config field `ringClient` has been removed in favor of `ingesterRingClientConfig`. #997 #1057
* [CHANGE] Gossip.libsonnet has been fixed to modify all ring configurations, not only the ingester ring config. Furthermore it now supports migration via multi KV store. #1057 #1099
* [CHANGE] Changed the default of `bucket_index_enabled` to `true`. #924
* [CHANGE] Remove the support for the test-exporter. #1133
* [CHANGE] Removed `$.distributor_deployment_labels`, `$.ingester_deployment_labels` and `$.querier_deployment_labels` fields, that were used by gossip.libsonnet to inject additional label. Now the label is injected directly into pods of statefulsets and deployments. #1297
* [CHANGE] Disabled `-ingester.readiness-check-ring-health`. #1352
* [CHANGE] Changed Alertmanager CPU request from `100m` to `2` cores, and memory request from `1Gi` to `10Gi`. Set Alertmanager memory limit to `15Gi`. #1206
* [CHANGE] gossip.libsonnet has been renamed to memberlist.libsonnet, and is now imported by default. Use of memberlist for ring is enabled by setting `_config.memberlist_ring_enabled` to true. #1526
* [FEATURE] Added query sharding support. It can be enabled setting `cortex_query_sharding_enabled: true` in the `_config` object. #653
* [FEATURE] Added shuffle-sharding support. It can be enabled and configured using the following config: #902
   ```
   _config+:: {
     shuffle_sharding:: {
       ingester_write_path_enabled: true,
       ingester_read_path_enabled: true,
       querier_enabled: true,
       ruler_enabled: true,
       store_gateway_enabled: true,
     },
   }
   ```
* [FEATURE] Added multi-zone ingesters and store-gateways support. #1352 #1552
* [ENHANCEMENT] Add overrides config to compactor. This allows setting retention configs per user. [#386](https://github.com/grafana/cortex-jsonnet/pull/386)
* [ENHANCEMENT] Added 256MB memory ballast to querier. [#369](https://github.com/grafana/cortex-jsonnet/pull/369)
* [ENHANCEMENT] Update `etcd-operator` to latest version (see https://github.com/grafana/jsonnet-libs/pull/480). [#263](https://github.com/grafana/cortex-jsonnet/pull/263)
* [ENHANCEMENT] Add support for Azure storage in Alertmanager configuration. [#381](https://github.com/grafana/cortex-jsonnet/pull/381)
* [ENHANCEMENT] Add support for running Alertmanager in sharding mode. [#394](https://github.com/grafana/cortex-jsonnet/pull/394)
* [ENHANCEMENT] Allow to customize PromQL engine settings via `queryEngineConfig`. [#399](https://github.com/grafana/cortex-jsonnet/pull/399)
* [ENHANCEMENT] Define Azure object storage ruler args. [#416](https://github.com/grafana/cortex-jsonnet/pull/416)
* [ENHANCEMENT] Added the following config options to allow to schedule multiple replicas of the same service on the same node: [#418](https://github.com/grafana/cortex-jsonnet/pull/418)
  * `cortex_distributor_allow_multiple_replicas_on_same_node`
  * `cortex_ruler_allow_multiple_replicas_on_same_node`
  * `cortex_querier_allow_multiple_replicas_on_same_node`
  * `cortex_query_frontend_allow_multiple_replicas_on_same_node`
* [BUGFIX] Alertmanager: fixed `--alertmanager.cluster.peers` CLI flag passed to alertmanager when HA is enabled. [#329](https://github.com/grafana/cortex-jsonnet/pull/329)
* [BUGFIX] Fixed `-distributor.extend-writes` setting on ruler when `unregister_ingesters_on_shutdown` is disabled. [#369](https://github.com/grafana/cortex-jsonnet/pull/369)
* [BUGFIX] Treat `compactor_blocks_retention_period` type as string rather than int.[#395](https://github.com/grafana/cortex-jsonnet/pull/395)
* [BUGFIX] Pass `-ruler-storage.s3.endpoint` to ruler when using S3. [#421](https://github.com/grafana/cortex-jsonnet/pull/421)
* [BUGFIX] Remove service selector on label `gossip_ring_member` from other services than `gossip-ring`. [#1008](https://github.com/grafana/mimir/pull/1008)
* [BUGFIX] Rename `-ingester.readiness-check-ring-health` to `-ingester.ring.readiness-check-ring-health`, to reflect current name of flag. #1460

### Mimirtool

_Changes since cortextool `0.10.7`._

* [CHANGE] The following environment variables have been renamed: #883
  * `CORTEX_ADDRESS` to `MIMIR_ADDRESS`
  * `CORTEX_API_USER` to `MIMIR_API_USER`
  * `CORTEX_API_KEY` to `MIMIR_API_KEY`
  * `CORTEX_TENANT_ID` to `MIMIR_TENANT_ID`
  * `CORTEX_TLS_CA_PATH` to `MIMIR_TLS_CA_PATH`
  * `CORTEX_TLS_CERT_PATH` to `MIMIR_TLS_CERT_PATH`
  * `CORTEX_TLS_KEY_PATH` to `MIMIR_TLS_KEY_PATH`
* [CHANGE] Change `cortex` backend to `mimir`. #883
* [CHANGE] Do not publish `mimirtool` binary for 386 windows architecture. #1263
* [CHANGE] `analyse` command has been renamed to `analyze`. #1318
* [FEATURE] Support Arm64 on Darwin for all binaries (benchtool etc). https://github.com/grafana/cortex-tools/pull/215
* [ENHANCEMENT] Correctly support federated rules. #823
* [BUGFIX] Fix `cortextool rules` legends displaying wrong symbols for updates and deletions. https://github.com/grafana/cortex-tools/pull/226

### Query-tee

_Changes since Cortex `1.10.0`._

* [ENHANCEMENT] Added `/api/v1/query_exemplars` API endpoint support (no results comparison). #168
* [ENHANCEMENT] Add a flag (`--proxy.compare-use-relative-error`) in the query-tee to compare floating point values using relative error. #208
* [ENHANCEMENT] Add a flag (`--proxy.compare-skip-recent-samples`) in the query-tee to skip comparing recent samples. By default samples not older than 1 minute are skipped. #234
* [BUGFIX] Fixes a panic in the query-tee when comparing result. #207
* [BUGFIX] Ensure POST requests are handled correctly #286

### Blocksconvert

_Changes since Cortex `1.10.0`._

* [CHANGE] Blocksconvert tool was removed from Mimir. #637

### Metaconvert

_Changes since Cortex `1.10.0`._

* [CHANGE] `thanosconvert` tool has been renamed to `metaconvert`. `-config.file` option has been removed, while it now requires `-tenant` option to work on single tenant only. It now also preserves labels recognized by Mimir. #1120

### Test-exporter

_Changes since Cortex `1.10.0`._

* [CHANGE] Removed the test-exporter tool. #1133

### Tools

_Changes since Cortex `1.10.0`._

* [CHANGE] Removed `query-audit`. You can use `query-tee` to compare query results and performances of two Grafana Mimir backends. #1380

## [Cortex 1.10.0 CHANGELOG](https://github.com/grafana/mimir/blob/a13959db5d38ff65c2b7ef52c56331d2f4dbc00c/CHANGELOG.md#cortex-1100--2021-08-03)<|MERGE_RESOLUTION|>--- conflicted
+++ resolved
@@ -1,6 +1,5 @@
 # Changelog
 
-<<<<<<< HEAD
 ## main / unreleased
 
 ### Grafana Mimir
@@ -89,10 +88,7 @@
 
 ### Tools
 
-## 2.11.0-rc.0
-=======
 ## 2.11.0
->>>>>>> c8939ea5
 
 ### Grafana Mimir
 
