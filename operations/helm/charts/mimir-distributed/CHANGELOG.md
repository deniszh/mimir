# Changelog

## Deprecated features

This section contains deprecated features and interfaces that the chart exposes. The deprecation policy of the chart is to
remove a deprecated item from the third major release after it has been deprecated it.

### List

* GEM gateway: remove port 8080 on the Service resource. Deprecated in `3.1.0` and will be removed in `6.0.0`.
  * __How to migrate__: replace usages of port 8080 with port 80; these usages can be in dashboards, Prometheus remote-write configurations, or automation for updating rules.
* NGINX configuration via `nginx` top-level values sections is being merged with by the `gateway` section. The
  `nginx` section is deprecated in `4.0.0` and will be removed in `7.0.0`.
  * __How to migrate__: refer to [Migrate to using the unified proxy deployment for NGINX and GEM gateway](https://grafana.com/docs/helm-charts/mimir-distributed/latest/migration-guides/migrate-to-unified-proxy-deployment/)

## Format of changelog

This changelog is continued from `enterprise-metrics` after Grafana Enterprise Metrics was added to `mimir-distributed` in PR #1203.
All notable changes to this chart will be documented in this file.

Entries should be ordered as follows:
- [CHANGE]
- [FEATURE]
- [ENHANCEMENT]
- [BUGFIX]

Entries should include a reference to the Pull Request that introduced the change.

## main / unreleased

<<<<<<< HEAD
* [CHANGE] Reduce `-server.grpc-max-concurrent-streams` from 1000 to 500 for ingester and to 100 for all components. #5666
* [CHANGE] Changed default `clusterDomain` from `cluster.local` to `cluster.local.` to reduce the number of DNS lookups made by Mimir. #6389
* [ENHANCEMENT] Update the `rollout-operator` subchart to `0.9.1`. #6022 #6110
* [BUGFIX] Let the unified gatway/nginx config listen on IPv6 as well. Followup to #5948. #6204
=======
## 5.1.2

* [BUGFIX] Update Mimir image to 2.10.3 and GEM image to v2.10.3. #6427
>>>>>>> 2111c581

## 5.1.1

* [BUGFIX] Update Mimir image to 2.10.2 and GEM image to v2.10.2. #6371

## 5.1.0

* [ENHANCEMENT] Update Mimir image to 2.10.0 and GEM image to v2.10.1. #6077
* [ENHANCEMENT] Make compactor podManagementPolicy configurable. #5902
* [ENHANCEMENT] Distributor: dynamically set `GOMAXPROCS` based on the CPU request. This should reduce distributor CPU utilization, assuming the CPU request is set to a value close to the actual utilization. #5588
* [ENHANCEMENT] Querier: dynamically set `GOMAXPROCS` based on the CPU request. This should reduce noisy neighbour issues created by the querier, whose CPU utilization could eventually saturate the Kubernetes node if unbounded. #5646
* [ENHANCEMENT] Sets the `appProtocol` value to `tcp` for the `gossip-ring-svc` service template. This allows memberlist to work with istio protocol selection. #5673
* [ENHANCEMENT] Update the `rollout-operator` subchart to `0.8.0`. #5718
* [ENHANCEMENT] Make store_gateway podManagementPolicy configurable. #5757
* [ENHANCEMENT] Set `maxUnavailable` to 0 for `distributor`, `overrides-exporter`, `querier`, `query-frontend`, `query-scheduler`, `ruler-querier`, `ruler-query-frontend`, `ruler-query-scheduler`, `nginx`, `gateway`, `admin-api`, `graphite-querier` and `graphite-write-proxy` deployments, to ensure they don't become completely unavailable during a rollout. #5924
* [ENHANCEMENT] Nginx: listen on IPv6 addresses. #5948
* [BUGFIX] Fix `global.podLabels` causing invalid indentation. #5625

## 5.0.0

* [CHANGE] Changed max unavailable ingesters and store-gateways in a zone to 50. #5327
* [CHANGE] Don't render PodSecurityPolicy on Kubernetes >=1.24. (was >= 1.25). This helps with upgrades between 1.24 and 1.25. To use a PSP in 1.24, toggle `rbac.forcePSPOnKubernetes124: true`. #5357
* [ENHANCEMENT] Ruler: configure the ruler storage cache when the metadata cache is enabled. #5326 #5334
* [ENHANCEMENT] Helm: support metricRelabelings in the monitoring serviceMonitor resources via `metaMonitoring.serviceMonitor.metricRelabelings`. #5340
* [ENHANCEMENT] Service Account: allow adding labels to the service account. #5355
* [ENHANCEMENT] Memcached: enable providing additional extended options (`-o/--extended`) via `<cache-section>.extraExtendedOptions`. #5353
* [ENHANCEMENT] Memcached exporter: enable adding additional CLI arguments via `memcachedExporter.extraArgs`. #5353
* [ENHANCEMENT] Memcached: allow mounting additional volumes to the memcached and exporter containers via `<cache-section>.extraVolumes` and `<cache-section>.extraVolumeMounts`. #5353

## 4.5.0

* [CHANGE] Query-frontend: enable cardinality estimation via `frontend.query_sharding_target_series_per_shard` in the Mimir configuration for query sharding by default if `results-cache.enabled` is true. #5128
* [CHANGE] Remove `graphite-web` component from the graphite proxy. The `graphite-web` component had several configuration issues which meant it was failing to process requests. #5133
* [ENHANCEMENT] Set `nginx` and `gateway` Nginx read timeout (`proxy_read_timeout`) to 300 seconds (increase from default 60 seconds), so that it doesn't interfere with the querier's default 120 seconds timeout (`mimir.structuredConfig.querier.timeout`). #4924
* [ENHANCEMENT] Update nginx image to `nginxinc/nginx-unprivileged:1.24-alpine`. #5066
* [ENHANCEMENT] Update the `rollout-operator` subchart to `0.5.0`. #4930
* [ENHANCEMENT] Store-gateway: set `GOMEMLIMIT` to the memory request value. This should reduce the likelihood the store-gateway may go out of memory, at the cost of an higher CPU utilization due to more frequent garbage collections when the memory utilization gets closer or above the configured requested memory. #4971
* [ENHANCEMENT] Store-gateway: dynamically set `GOMAXPROCS` based on the CPU request. This should reduce the likelihood a high load on the store-gateway will slow down the entire Kubernetes node. #5104
* [ENHANCEMENT] Add global.podLabels which can add POD labels to PODs directly controlled by this chart (mimir services, nginx). #5055
* [ENHANCEMENT] Enable the `track_sizes` feature for Memcached pods to help determine cache efficiency. #5209
* [BUGFIX] Fix Pod Anti-Affinity rule to allow ingesters of from the same zone to run on same node, by using `zone` label since the old `app.kubernetes.io/component` did not allow for this. #5031
* [ENHANCEMENT] Enable `PodDisruptionBudget`s by default for admin API, alertmanager, compactor, distributor, gateway, overrides-exporter, ruler, querier, query-frontend, query-scheduler, nginx, Graphite components, chunks cache, index cache, metadata cache and results cache.

## 4.4.1

* [CHANGE] Change number of Memcached max idle connections to 150. #4591
* [CHANGE] Set `unregister_on_shutdown` for `store-gateway` to `false` by default. #4690
* [FEATURE] Add support for Vault Agent. When enabled, the Pod annotations for TLS configurable components are updated to allow a running Vault Agent to fetch secrets from Vault and to inject them into a Pod. The annotations are updated for the following components: `admin-api`, `alertmanager`, `compactor`, `distributor`, `gateway`, `ingester`, `overrides-exporter`, `querier`, `query-frontend`, `query-scheduler`, `ruler`, `store-gateway`. #4660
* [FEATURE] Add documentation to use external Redis support for chunks-cache, metadata-cache and results-cache. #4348
* [FEATURE] Allow for deploying mixin dashboards as part of the helm chart. #4618
* [ENHANCEMENT] Update the `rollout-operator` subchart to `0.4.2`. #4524 #4659 #4780
* [ENHANCEMENT] Update the `memcached-exporter` to `v0.11.2`. #4570
* [ENHANCEMENT] Update memcached to `memcached:1.6.19-alpine`. #4581
* [ENHANCEMENT] Allow definition of multiple topology spread constraints. #4584
* [ENHANCEMENT] Expose image repo path as helm vars for containers created by grafana-agent-operator #4645
* [ENHANCEMENT] Update minio subchart to `5.0.7`. #4705
* [ENHANCEMENT] Configure ingester TSDB head compaction interval to 15m. #4870
* [ENHANCEMENT] Configure ingester TSDB WAL replay concurrency to 3. #4864
* [ENHANCEMENT] Configure compactor's first level compaction wait period to 25m. #4872
* [ENHANCEMENT] You can now configure `storageClass` per zone for Alertmanager, StoreGateway and Ingester. #4234
* [ENHANCEMENT] Add suffix to minio create buckets job to avoid mimir-distributed helm chart fail to upgrade when minio image version changes. #4936
* [BUGFIX] Helm-Chart: fix route to service port mapping. #4728
* [BUGFIX] Include podAnnotations on the tokengen Job. #4540
* [BUGFIX] Add http port in ingester and store-gateway headless services. #4573
* [BUGFIX] Set `gateway` and `nginx` HPA MetricTarget type to Utilization to align with usage of averageUtilization. #4642
* [BUGFIX] Add missing imagePullSecrets configuration to the `graphite-web` deployment template. #4716

## 4.3.1

* [BUGFIX] Updated Go version in Mimir and GEM images to 1.20.3 to fix CVE-2023-24538. #4803

## 4.3.0

* [CHANGE] Ruler: changed ruler deployment max surge from `0` to `50%`, and max unavailable from `1` to `0`. #4381
* [FEATURE] Add cache support for GEM's admin bucket. The cache will be enabled by default when you use the
  small.yaml, large.yaml, capped-small.yaml or capped-large.yaml Helm values file. #3740
  > **Note:** For more information, refer to the [Grafana Enterprise Metrics configuration](https://grafana.com/docs/enterprise-metrics/latest/config).
* [ENHANCEMENT] Update GEM image grafana/enterprise-metrics to v2.7.0. #4533
* [ENHANCEMENT] Support autoscaling/v2 HorizontalPodAutoscaler for nginx autoscaling starting with Kubernetes 1.23. #4285
* [ENHANCEMENT] Set default pod security context under `rbac.podSecurityContext` for easier install on OpenShift. #4272
* [BUGFIX] Allow override of Kubernetes version for nginx HPA. #4299
* [BUGFIX] Do not generate query-frontend-headless service if query scheduler is enabled. Fixes parity with jsonnet. #4353
* [BUGFIX] Apply `clusterLabel` to ServiceMonitors for kube-state-metrics, kubelet, and cadvisor. #4126
* [BUGFIX] Add http port in distributor headless service. Fixes parity with jsonnet. #4392
* [BUGFIX] Generate the pod security context on the pod level in graphite web deployment, instead of on container level. #4272
* [BUGFIX] Fix kube-state-metrics metricRelabelings dropping pods and deployments. #4485
* [BUGFIX] Allow for single extraArg flags in templated memcached args. #4407

## 4.2.1

* [BUGFIX] Updated Go version in Mimir and GEM images to 1.20.3 and 1.19.8 to fix CVE-2023-24538. #4818

## 4.2.0

* [ENHANCEMENT] Allow NGINX error log level to be overridden and access log to be disabled. #4230
* [ENHANCEMENT] Update GEM image grafana/enterprise-metrics to v2.6.0. #4279

## 4.1.0

* [CHANGE] Configured `max_total_query_length: 12000h` limit to match Mimir jsonnet-based deployment. #3879
* [ENHANCEMENT] Enable users to specify additional Kubernetes resource manifests using the `extraObjects` variable. #4102
* [ENHANCEMENT] Update the `rollout-operator` subchart to `0.2.0`. #3624
* [ENHANCEMENT] Add ability to manage PrometheusRule for metamonitoring with Prometheus operator from the Helm chart. The alerts are disabled by default but can be enabled with `prometheusRule.mimirAlerts` set to `true`. To enable the default rules, set `mimirRules` to `true`. #2134 #2609
* [ENHANCEMENT] Update memcached image to `memcached:1.6.17-alpine`. #3914
* [ENHANCEMENT] Update minio subchart to `5.0.4`. #3942
* [BUGFIX] Enable `rollout-operator` to use PodSecurityPolicies if necessary. #3686
* [BUGFIX] Fixed gateway's checksum/config when using nginx #3780
* [BUGFIX] Disable gateway's serviceMonitor when using nginx #3781
* [BUGFIX] Expose OTLP ingestion in the `gateway` NGINX configuration. #3851
* [BUGFIX] Use alertmanager headless service in `gateway` NGINX configuration. #3851
* [BUGFIX] Use `50Gi` persistent volume for ingesters in `capped-small.yaml`. #3919
* [BUGFIX] Set server variables in NGINX configuration so that IP addresses are re-resolved when TTLs expire. #4124
* [BUGFIX] Do not include namespace for the PodSecurityPolicy definition as it is not needed and some tools reject it outright. #4164

## 4.0.1

* [ENHANCEMENT] Bump Grafana Enterprise Metrics image version to 2.5.1 #3902

## 4.0.0

* [FEATURE] Support deploying NGINX via the `gateway` section. The `nginx` section will be removed in `7.0.0`. See
  [Migrate to using the unified proxy deployment for NGINX and GEM gateway](https://grafana.com/docs/helm-charts/mimir-distributed/latest/migration-guides/migrate-to-unified-proxy-deployment/)
* [CHANGE] **breaking change** **Data loss without action.** Enables [zone-aware replication](https://grafana.com/docs/mimir/latest/configure/configure-zone-aware-replication/) for ingesters and store-gateways by default. #2778
  - If you are **upgrading** an existing installation:
    - Turn off zone-aware replication, by setting the following values:
      ```yaml
      ingester:
        zoneAwareReplication:
          enabled: false
      store_gateway:
        zoneAwareReplication:
          enabled: false
      rollout_operator:
        enabled: false
      ```
    - After the upgrade you can migrate to the new zone-aware replication setup, see [Migrate from single zone to zone-aware replication with Helm](https://grafana.com/docs/mimir/latest/migration-guide/migrating-from-single-zone-with-helm/) guide.
  - If you are **installing** the chart:
    - Ingesters and store-gateways are installed with 3 logical zones, which means both ingesters and store-gateways start 3 replicas each.
* [CHANGE] **breaking change** Reduce the number of ingesters in small.yaml form 4 to 3. This should be more accurate size for the scale of 1M AS. Before upgrading refer to [Scaling down ingesters](https://grafana.com/docs/mimir/latest/operators-guide/run-production-environment/scaling-out/#scaling-down-ingesters) to scale down `ingester-3`. Alternatively override the number of ingesters to 4. #3035
* [CHANGE] **breaking change** Update minio subchart from `4.0.12` to `5.0.0`, which inherits the breaking change of minio gateway mode being removed. #3352
* [CHANGE] Nginx: uses the headless service of alertmanager, ingester and store-gateway as backends, because there are 3 separate services for each zone. #2778
* [CHANGE] Gateway: uses the headless service of alertmanager as backend, because there are 3 separate services for each zone. #2778
* [CHANGE] Update sizing plans (small.yaml, large.yaml, capped-small.yaml, capped-large.yaml). These reflect better how we recommend running Mimir and GEM in production. most plans have adjusted number of replicas and resource requirements. The only **breaking change** is in small.yaml which has reduced the number of ingesters from 4 to 3; for scaling down ingesters refer to [Scaling down ingesters](https://grafana.com/docs/mimir/latest/operators-guide/run-production-environment/scaling-out/#scaling-down-ingesters). #3035
* [CHANGE] Change default securityContext of Mimir and GEM Pods and containers, so that they comply with a [Restricted pod security policy](https://kubernetes.io/docs/concepts/security/pod-security-standards/).
  This changes what user the containers run as from `root` to `10001`. The files in the Pods' attached volumes should change ownership with the `fsGroup` change;
  most CSI drivers support changing the value of `fsGroup`, or kubelet is able to do the ownership change instead of the CSI driver. This is not the case for the HostPath driver.
  If you are using HostPath or another driver that doesn't support changing `fsGroup`, then you have a couple of options: A) set the `securityContext` of all Mimir and GEM components to `{}` in your values file; B) delete PersistentVolumes and PersistentVolumeClaims and upgrade the chart; C) add an initContainer to all components that use a PVC that changes ownership of the mounted volumes.
  If you take no action and `fsGroup` is not supported by your CSI driver, then components will fail to start. #3007
* [CHANGE] Restrict Pod seccomp profile to `runtime/default` in the default PodSecurityPolicy of the chart. #3007
* [CHANGE] Use the chart's service account for metamonitoring instead of creating one specific to metamonitoring. #3350
* [CHANGE] Use mimir for the nginx ingress example #3336
* [ENHANCEMENT] Metamonitoring: If enabled and no URL is configured, then metamonitoring metrics will be sent to
  Mimir under the `metamonitoring` tenant; this enhancement does not apply to GEM. #3176
* [ENHANCEMENT] Improve default rollout strategies. Now distributor, overrides_exporter, querier, query_frontend, admin_api, gateway, and graphite components can be upgraded more quickly and also can be rolled out with a single replica without downtime. #3029
* [ENHANCEMENT] Metamonitoring: make scrape interval configurable. #2945
* [ENHANCEMENT] Documented how to prevent a user from using a mismatched Helm chart `values.yaml` file. #3197
* [ENHANCEMENT] Update compactor configuration to match Jsonnet. #3353
  * This also now matches production configuration from Grafana Cloud
  * Set `compactor.compaction_interval` to `30m` (Decreased from `1h`)
  * Set `compactor.deletion_delay` to `2h` (Decreased from `12h`)
  * Set `compactor.max_closing_blocks_concurrency` to `2` (Increased from `1`)
  * Set `compactor.max_opening_blocks_concurrency` to `4` (Increased from `1`)
  * Set `compactor.symbols_flushers_concurrency` to `4` (Increased from `1`)
  * Set `compactor.sharding_ring.wait_stability_min_duration` to `1m` (Increased from `0`)
* [ENHANCEMENT] Update read path configuration to match Jsonnet #2998
  * This also now matches production configuration from Grafana Cloud
  * Set `blocks_storage.bucket_store.max_chunk_pool_bytes` to `12GiB` (Increased from `2GiB`)
  * Set `blocks_storage.bucket_Store.index_cache.memcached.max_item_size` to `5MiB` (Decreased from `15MiB`)
  * Set `frontend.grpc_client_config.max_send_msg_size` to `400MiB` (Increased from `100MiB`)
  * Set `limits.max_cache_freshness` to `10m` (Increased from `1m`)
  * Set `limits.max_query_parallelism` to `240` (Increased from `224`)
  * Set `query_scheduler.max_outstanding_requests_per_tenant` to `800` (Decreased from `1600`)
  * Set `store_gateway.sharding_ring.wait_stability_min_duration` to `1m` (Increased from `0`)
  * Set `frontend.results_cache.memcached.timeout` to `500ms` (Increased from `100ms`)
  * Unset `frontend.align_queries_with_step` (Was `true`, now defaults to `false`)
  * Unset `frontend.log_queries_longer_than` (Was `10s`, now defaults to `0`, which is disabled)
* [ENHANCEMENT] Added `usage_stats.installation_mode` configuration to track the installation mode via the anonymous usage statistics. #3294
* [ENHANCEMENT] Update grafana-agent-operator subchart to 0.2.8. Notable changes are being able to configure Pod's SecurityContext and Container's SecurityContext. #3350
* [ENHANCEMENT] Add possibility to configure fallbackConfig for alertmanager and set it by default. Now tenants without an alertmanager config will not see errors accessing the alertmanager UI or when using the alertmanager API. #3360
* [ENHANCEMENT] Add ability to set a `schedulerName` for alertmanager, compactor, ingester and store-gateway. This is needed for example for some storage providers. #3140
* [BUGFIX] Fix an issue that caused metamonitoring secrets to be created incorrectly #3170
* [BUGFIX] Nginx: fixed `imagePullSecret` value reference inconsistency. #3208
* [BUGFIX] Move the activity tracker log from /data to /active-query-tracker to remove ignore log messages. #3169
* [BUGFIX] Fix invalid ingress NGINX configuration due to newline in prometheusHttpPrefix Helm named templates. #3087
* [BUGFIX] Added missing endpoint for OTLP in NGINX #3479

## 3.3.0

* [ENHANCEMENT] Update GEM image grafana/enterprise-metrics to v2.4.0. #3445

## 3.2.0

* [CHANGE] Nginx: replace topology key previously used in `podAntiAffinity` (`failure-domain.beta.kubernetes.io/zone`) with a different one `topologySpreadConstraints` (`kubernetes.io/hostname`). #2722
* [CHANGE] Use `topologySpreadConstraints` instead of `podAntiAffinity` by default. #2722
  - **Important**: if you are not using the sizing plans (small.yaml, large.yaml, capped-small.yaml, capped-large.yaml) in production, you should reintroduce pod affinity rules for the ingester and store-gateway. This also fixes a missing label selector for the ingester.
     Merge the following to your custom values file:
     ```yaml
     ingester:
       affinity:
         podAntiAffinity:
           requiredDuringSchedulingIgnoredDuringExecution:
              - labelSelector:
                  matchExpressions:
                    - key: target
                      operator: In
                      values:
                        - ingester
                topologyKey: 'kubernetes.io/hostname'
              - labelSelector:
                  matchExpressions:
                    - key: app.kubernetes.io/component
                      operator: In
                      values:
                        - ingester
                topologyKey: 'kubernetes.io/hostname'
     store_gateway:
       affinity:
         podAntiAffinity:
           requiredDuringSchedulingIgnoredDuringExecution:
              - labelSelector:
                  matchExpressions:
                    - key: target
                      operator: In
                      values:
                        - store-gateway
                topologyKey: 'kubernetes.io/hostname'
              - labelSelector:
                  matchExpressions:
                    - key: app.kubernetes.io/component
                      operator: In
                      values:
                        - store-gateway
                topologyKey: 'kubernetes.io/hostname'
     ```
* [CHANGE] Ingresses for the GEM gateway and nginx will no longer render on Kubernetes versions <1.19. #2872
* [FEATURE] Add support for OpenShift Routes for Nginx #2908
* [FEATURE] Add support for `topologySpreadConstraints` to all components; add `topologySpreadConstraints` to GEM gateway, admin-api, and alertmanager, which did not have `podAntiAffinity` previously. #2722
* [ENHANCEMENT] Document `kubeVersionOverride`. If you rely on `helm template`, use this in your values to set the Kubernetes version. If unset helm will use the kubectl client version as the Kubernetes version with `helm template`, which may cause the chart to render incompatible manifests for the actual server version. #2872
* [ENHANCEMENT] Support autoscaling/v2 HorizontalPodAutoscaler for nginx autoscaling. This is used when deploying on Kubernetes >= 1.25. #2848
* [ENHANCEMENT] Monitoring: Add additional flags to conditionally enable log / metric scraping. #2936
* [ENHANCEMENT] Add podAntiAffinity to sizing plans (small.yaml, large.yaml, capped-small.yaml, capped-large.yaml). #2906
* [ENHANCEMENT] Add ability to configure and run mimir-continuous-test. #3117
* [BUGFIX] Fix wrong label selector in ingester anti affinity rules in the sizing plans. #2906
* [BUGFIX] Query-scheduler no longer periodically terminates connections from query-frontends and queriers. This caused some queries to time out and EOF errors in the logs. #3262

## 3.1.0

* [CHANGE] **breaking change** Update minio deprecated helm chart (<https://helm.min.io/>) to the supported chart's version (<https://charts.min.io/>). #2427
  - Renamed helm config values `minio.accessKey` to `minio.rootUser`.
  - Renamed helm config values `minio.secretKey` to `minio.rootPassword`.
  - Minio container images are now loaded from quay.io instead of Docker Hub. Set `minio.image.repository` value to override the default behavior.
* [CHANGE] Enable [query sharding](https://grafana.com/docs/mimir/latest/operators-guide/architecture/query-sharding/) by default. If you override the value of `mimir.config`, then take a look at `mimir.config` in the `values.yaml` from this version of the chart and incorporate the differences. If you override `mimir.config`, then consider switching to `mimir.structuredConfig`. To disable query sharding set `mimir.structuredConfig.frontend.parallelize_shardable_queries` to `false`. #2655
* [FEATURE] Add query-scheduler, which is now enabled by default. If you have copied the `mimir.config`, then update it to correctly configure the query-frontend and the querier. #2087
* [FEATURE] Added support to run graphite-proxy alongside GEM. It is disabled by default. Set `graphite.enabled=true` in your values config to get it running. #2711
* [ENHANCEMENT] Add backfill endpoints to Nginx configuration. #2478
* [ENHANCEMENT] Add `namespace` to smoke-test helm template to allow the job to be deployed within the same namespace as the rest of the deployment. #2515
* [ENHANCEMENT] Memberlist now uses DNS service-discovery by default. #2549 #2561
* [ENHANCEMENT] The Mimir configuration parameters `server.http_listen_port` and `server.grpc_listen_port` are now configurable in `mimir.structuredConfig`. #2561
* [ENHANCEMENT] Default to injecting the `no_auth_tenant` from the Mimir configuration as the value for `X-Scope-OrgID` in nginx. #2614
* [ENHANCEMENT] Default `ingester.ring.tokens-file-path` and `store-gateway.sharding-ring.tokens-file-path` to `/data/tokens` to prevent resharding on restarts. #2726
* [ENHANCEMENT] Upgrade memcached image tag to `memcached:1.6.16-alpine`. #2740
* [ENHANCEMENT] Upgrade nginx image tag to `nginxinc/nginx-unprivileged:1.22-alpine`. #2742
* [ENHANCEMENT] Upgrade minio subchart to `4.0.12`. #2759
* [ENHANCEMENT] Update agent-operator subchart to `0.2.5`. #3009
* [BUGFIX] `nginx.extraArgs` are now actually passed to the nginx container. #2336
* [BUGFIX] Add missing `containerSecurityContext` to alertmanager and tokengen job. #2416
* [BUGFIX] Add missing `containerSecutiryContext` to memcached exporter containers. #2666
* [BUGFIX] Do not use undocumented `mulf` function in templates. #2752
* [BUGFIX] Open port 80 for the Enterprise `gateway` service so that the read and write address reported by NOTES.txt is correct. Also deprecate the current default of 8080. #2860
* [BUGFIX] Periodically rebalance gRPC connection between GEM gateway and distributors after scale out of the distributors. #2862
* [BUGFIX] Remove PodSecurityPolicy when running against Kubernetes >= 1.25. #2870

## 3.0.0

* [CHANGE] **breaking change** The minimal Kubernetes version is now 1.20. This reflects the fact that Grafana does not test with older versions. #2297
* [CHANGE] **breaking change** Make `ConfigMap` the default for `configStorageType`. This means that the Mimir (or Enterprise Metrics) configuration is now created in and loaded from a ConfigMap instead of a Secret. #2277
  - Set to `Secret` to keep existing way of working. See related #2031, #2017, #2089.
  - In case the configuration is loaded from an external Secret, `useExternalConfig=true`, then `configStorageType` must be set to `Secret`.
  - Having the configuration in a ConfigMap means that `helm template` now shows the configuration directly and `helm diff upgrade` can show the changes to the configuration.
* [CHANGE] Enable multi-tenancy by default. This means `multitenancy_enabled` is now `true` for both Mimir and Enterprise Metrics. Nginx will inject `X-Scope-OrgID=anonymous` header if the header is not present, ensuring backwards compatibility. #2117
* [CHANGE] **breaking change** The value `serviceMonitor` and everything under it is moved to `metaMonitoring.serviceMonitor` to group all meta-monitoring settings under one section. #2236
* [CHANGE] Added support to install on OpenShift. #2219
  - **breaking change** The value `rbac.pspEnabled` was removed.
  - Added new `rbac.type` option. Allowed values are `psp` and `scc`, for Pod Security Policy and Security Context Constraints (OpenShift) respectively.
  - Added `rbac.create` option to enable/disable RBAC configuration.
  - mc path in Minio changed to be compatible with OpenShift security.
* [CHANGE] **breaking change** Chart now uses custom memcached templates to remove bitnami dependency. There are changes to the Helm values, listed below. #2064
  - The `memcached` section now contains common values shared across all memcached instances.
  - New `memcachedExporter` section was added to configure memcached metrics exporter.
  - New `chunks-cache` section was added that refers to previous `memcached` configuration.
  - The section `memcached-queries` is renamed to `index-cache`.
  - The section `memcached-metadata` is renamed to `metadata-cache`.
  - The section `memcached-results` is renamed to `results-cache`.
  - The value `memcached-*.replicaCount` is replaced with `*-cache.replicas` to align with the rest of the services.
    - Renamed `memcached.replicaCount` to `chunks-cache.replicas`.
    - Renamed `memcached-queries.replicaCount` to `index-cache.replicas`.
    - Renamed `memcached-metadata.replicaCount` to `metadata-cache.replicas`.
    - Renamed `memcached-results.replicaCount` to `results-cache.replicas`.
  - All memcached instances now share the same `ServiceAccount` that the chart uses for its services.
  - The value `memcached-*.architecture` was removed.
  - The value `memcached-*.arguments` was removed, the default arguments are now encoded in the template. Use `*-cache.extraArgs` to provide additional arguments as well as the values `*-cache.allocatedMemory`, `*-cache.maxItemMemory` and `*-cache.port` to set the memcached command line flags `-m`, `-I` and `-u`.
  - The remaining arguments are aligned with the rest of the chart's services, please consult the values file to check whether a parameter exists or was renamed.
* [CHANGE] Change default value for `blocks_storage.bucket_store.chunks_cache.memcached.timeout` to `450ms` to increase use of cached data. #2035
* [CHANGE] Remove setting `server.grpc_server_max_recv_msg_size` and `server.grpc_server_max_send_msg_size` to 100MB, since it is the default now, see #1884. #2300
* [FEATURE] Add `mimir-continuous-test` in smoke-test mode. Use `helm test` to run a smoke test of the read + write path.
* [FEATURE] Add meta-monitoring via the Grafana Agent Kubernetes operator: scrape metrics and collect logs from Mimir pods and ship them to a remote. #2068
* [ENHANCEMENT] Update memcached statefulset manifest #2321
  - Added imagePullSecrets block to pull images from private registry
  - Added resources block for memcachedExporter
* [ENHANCEMENT] ServiceMonitor object will now have default values based on release namesapce in the `namespace` and `namespaceSelector` fields. #2123
* [ENHANCEMENT] Set the `namespace` metadata field for all kubernetes objects to enable using `--namespace` correctly with Helm even if the specified namespace does not exist. #2123
* [ENHANCEMENT] The new value `serviceMonitor.clusterLabel` controls whether to add a `cluster` label and with what content to ServiceMonitor metrics. #2125
* [ENHANCEMENT] Set the flag `ingester.ring.instance-availability-zone` to `zone-default` for ingesters. This is the first step of introducing multi-zone ingesters. #2114
* [ENHANCEMENT] Add `mimir.structuredConfig` for adding and modifing `mimir.config` values after template evaulation. It can be used to alter individual values in the configuration and it's structured YAML instead of text. #2100
* [ENHANCEMENT] Add `global.podAnnotations` which can add POD annotations to PODs directly controlled by this chart (mimir services, nginx). #2099
* [ENHANCEMENT] Introduce the value `configStorageType` which can be either `ConfigMap` or `Secret`. This value sets where to store the Mimir/GEM application configuration. When using the value `ConfigMap`, make sure that any secrets, passwords, keys are injected from the environment from a separate `Secret`. See also: #2031, #2017. #2089
* [ENHANCEMENT] Add `global.extraEnv` and `global.extraEnvFrom` to values. This enables setting common environment variables and common injection of secrets to the POD environment of Mimir/GEM services and Nginx. Memcached and minio are out of scope for now. #2031
* [ENHANCEMENT] Add `extraEnvFrom` capability to all Mimir services to enable injecting secrets via environment variables. #2017
* [ENHANCEMENT] Enable `-config.expand-env=true` option in all Mimir services to be able to take secrets/settings from the environment and inject them into the Mimir configuration file. #2017
* [ENHANCEMENT] Add a simple test for enterprise installation #2027
* [ENHANCEMENT] Check for the containerSecurityContext in values file. #2112
* [ENHANCEMENT] Add `NOTES.txt` to show endpoints URLs for the user at install/upgrade. #2189
* [ENHANCEMENT] Add ServiceMonitor for overrides-exporter. #2068
* [ENHANCEMENT] Add `nginx.resolver` for allow custom resolver in nginx configuration and `nginx.extraContainers` which allow add side containers to the nginx deployment #2196

## 2.1.0

* [ENHANCEMENT] Bump image version to 2.1 #2001
  - For Grafana Mimir, see the release notes here: [Grafana Mimir 2.1](https://grafana.com/docs/mimir/latest/release-notes/v2.1/)
  - For Grafana Enterprise Metrics, see the release notes here: [Grafana Enterprise Metrics 2.1](https://grafana.com/docs/enterprise-metrics/v2.1.x/release-notes/v2-1/)
* [ENHANCEMENT] Disable `ingester.ring.unregister-on-shutdown` and `distributor.extend-writes` #1994
  - This will prevent resharding every series during a rolling ingester restart
  - Under some circumstances the previous values (both enabled) could cause write path degredation during rolling restarts
* [ENHANCEMENT] Add support for the results cache used by the query frontend #1993
  - This will result in additional resource usage due to the addition of one or
    more memcached replicas. This applies when using small.yaml, large.yaml,
    capped-large.yaml, capped-small.yaml, or when setting
    `memcached-results.enabled=true`
* [BUGFIX] Set up using older bitnami chart repository for memcached as old charts were deleted from the current one. #1998
* [BUGFIX] Use grpc round-robin for distributor clients in GEM gateway and self-monitoring
  - This utilizes an additional headless service for the distributor pods

## 2.0.14

* [BUGFIX] exclude headless services from ServiceMonitors to prevent duplication of prometheus scrape targets #1308

## 2.0.13

* [ENHANCEMENT] Removed `rbac.create` option. #1317

## 2.0.12

* [ENHANCEMENT] Add memberlist named port to container spec. #1311

## 2.0.11

* [ENHANCEMENT] Turn `ruler` and `override-exporter` into optional components. #1304

## 2.0.10

* [ENHANCEMENT] Reorder some values for consistency. #1302
* [BUGFIX] Add missing `admin_api.env`, `gateway.env` and `overrides_exporter.env` values. #1302
* [BUGFIX] Remove `<service>.extraPorts` from values as it has no effect. #1302

## 2.0.9

* [ENHANCEMENT] Disable gateway ingress by default. #1303
* [BUGFIX] Fix null port at gateway ingress definition. #1303

## 2.0.8

* [ENHANCEMENT] Add validation if `activity_tracker.filepath` is missing in `mimir.config`. #1290
* [ENHANCEMENT] Add validation if `server.http_listen_port` or `server.grpc_listen_port` is set in `mimir.config`. #1290
* [BUGFIX] Add missing empty array definition for `extraVolumeMounts` in admin_api, gateway and override-exporter. #1290
* [BUGFIX] Fix wrong template called in nginx helper. #1290

## 2.0.7

* [ENHANCEMENT] Add option to modify the port for the GEM gateway service. #1270

## 2.0.6

* [ENHANCEMENT] Add option for an ingress on GEM gateway. #1266

## 2.0.5

* [BUGFIX] Use new component name system for gateway ingress. This regression has been introduced with #1203. #1260

## 2.0.4

* [ENHANCEMENT] Determine PodDisruptionBudget APIVersion based on running version of k8s #1229

## 2.0.3

* [ENHANCEMENT] Update README.md with helm-docs version 1.8.1 instead of old 1.4.0. #1230

## 2.0.2

* [ENHANCEMENT] Update Grafana Enterprise Metrics docker image tag to v2.0.1 #1241

## 2.0.1

* [BUGFIX] Honor `global.clusterDomain` when referencing internal services, e.g. alertmanager or nginx gateway. #1227

## 2.0.0

* [CHANGE] **Breaking** for existing users of `mimir-distributed`: the naming convention is changed to have shorter resource names, as in `<release>-mimir-distributed-store-gateway` is now just `<release>-mimir-store-gateway`. To have the previous names, please specify `nameOverride: mimir-distributed` in the values. #1203
* [CHANGE] The chart `enterprise-metrics` is renamed to `mimir-distributed`. #1203
* [CHANGE] **Breaking** Configuration for Grafana Enterprise Metrics is now in the value `mimir.config` as a helm template **string**.
  Please consult the [Grafana Enterprise Migration Guide](https://grafana.com/docs/enterprise-metrics/latest/migrating-from-gem-1.7/) to learn more about how to upgrade the configuration.
  Except for the following parameters specified as command line parameters in the Pod templates,
  everything is now set in this string-typed value, giving a definitive source of configuration.
  Exceptions:
    > The `-target=` must be provided individually.\
    The `-config.file=` obviously.\
    User defined arguments from `.<service>.extraArgs`.
* [CHANGE] **Breaking** Kubernetes object labels now follow the [kubernetes standard](https://kubernetes.io/docs/concepts/overview/working-with-objects/common-labels/) (e.g. `app.kubernetes.io/component=ingester`). To enable smooth upgrade and compatibility with previous Grafana Enterprise Metrics Helm chart, the value `enterprise.legacyLabels` should be set to `true`.
* [CHANGE] **Breaking** Ingesters only support `StatefulSet` from now on as chunks storage was removed in favour of blocks storage.
* [CHANGE] **Breaking** Compactor is a required component, the value `compactor.enabled` is removed.
* [CHANGE] **Breaking** The configuration parameter `server.http_listen_port` and `server.grpc_listen_port` cannot be changed from their defaults.
* [CHANGE] The default for `ingester.ring.replication_factor` is now 3 and there will be 3 ingesters started even with the default `values.yaml`.
  On the other hand, Pod anti affinity is turned off by default to allow single node deployment.
* [FEATURE] Upgrade to [Grafana Enterprise Metrics v2.0.0](https://grafana.com/docs/enterprise-metrics/v2.0.x/)
* [FEATURE] Reworked chart to enable installing Grafana Mimir open source software version without licensed features.
* [FEATURE] Added the value `nameOverride` to enable migration from Cortex helm chart.
* [FEATURE] The alertmanager can be disabled with `alertmanager.enabled: false`, to support the use case of external alertmanager.
* [FEATURE] Added definitions of `ServiceMonitor` objects for Prometheus monitoring. Configuration is done via the `serviceMonitor` values. This enables partial functionality of Grafana Mimir dashboards out of the box - without alerts and recording rules pre-loaded.
* [ENHANCEMENT] Minio bucket creation is not tied to `admin-api` anymore, moved to its own job `templates/minio/create-bucket-job.yaml`.
* [BUGFIX] `.<service>.PodDisruptionBudget` was not working. Added template definition for all services. Pod disruption budget is enabled for the ingesters and store-gateways by default.
* [BUGFIX] Fix typo in value `.alertmanager.statefulset` to `.alertmanager.statefulSet`.
* [BUGFIX] Remove unused value `.useExternalLicense`.

## Entries from enterprise-metrics chart

## 1.8.1

* [ENHANCEMENT] Support Grafana Mimir monitoring mixin labels by setting container names to the component names.
  This will make it easier to select different components in cadvisor metrics.
  Previously, all containers used "enterprise-metrics" as the container name.
  Now, for example, the ingester Pod will have a container name "ingester" rather than "enterprise-metrics".

## 1.8.0

* [FEATURE] Upgrade to [Grafana Enterprise Metrics v1.7.0](https://grafana.com/docs/metrics-enterprise/latest/downloads/#v170----january-6th-2022).

## 1.7.3

* [BUGFIX] Alertmanager does not fail anymore to load configuration via the API. #945

## 1.7.2

* [CHANGE] The Ingester statefulset now uses podManagementPolicy Parallel, upgrading requires recreating the statefulset #920

## 1.7.1

* [BUGFIX] Remove chunks related default limits. #867

## 1.7.0

* [FEATURE] Upgrade to [Grafana Enterprise Metrics v1.6.1](https://grafana.com/docs/metrics-enterprise/latest/downloads/#v161----november-18th-2021). #839

## 1.6.0

* [FEATURE] Upgrade to [Grafana Enterprise Metrics v1.5.1](https://grafana.com/docs/metrics-enterprise/latest/downloads/#v151----september-21st-2021). #729
* [CHANGE] Production values set the ingester replication factor to three to avoid data loss.
  The resource calculations of these values already factored in this replication factor but did not apply it in the configuration.
  If you have not reduced the compute resources in these values then this change should have no impact besides increased resilience to ingester failure.
  If you have reduced the compute resources, consider increasing them back to the recommended values before installing this version. #729

## 1.5.6

* [BUGFIX] YAML exports are no longer included as part of the Helm chart. #726

## 1.5.5

* [BUGFIX] Ensure all PodSpecs have configurable initContainers. #708

## 1.5.4

* [BUGFIX] Adds a `Service` resource for the Compactor Pods and adds Compactor to the default set of gateway proxy URLs. In previous chart versions the Compactor would not show up in the GEM plugin "Ring Health" tab because the gateway did not know how to reach Compactor. #714

## 1.5.3

* [BUGFIX] This change does not affect single replica deployments of the
  admin-api but does fix the potential for an inconsistent state when
  running with multiple replicas of the admin-api and experiencing
  parallel writes for the same objects. #675

## 1.5.2

* [CHANGE] Removed all references to Consul in the yaml files since GEM will be focused on deploying with memberlist. Deleted the multi-kv-consul-primary-values.yaml and multi-kv-memberlist-primary-values.yaml files since they assume you're running Consul as your primary or second kvstore. #674

## 1.5.1

* [BUGFIX] Unused `ingress` configuration section removed from `values.yaml`. #658

## 1.5.0

* [FEATURE] Upgrade to [Grafana Enterprise Metrics v1.5.0](https://grafana.com/docs/metrics-enterprise/latest/downloads/#v150----august-24th-2021). #641

## 1.4.7

* [CHANGE] Enabled enterprise authentication by default.
  > **Breaking:** This change can cause losing access to the GEM cluster in case `auth.type` has not
  > been set explicitly.
  > This is a security related change and therefore released in a patch release.

## 1.4.6

* [FEATURE] Run an instance of the GEM overrides-exporter by default. #590

## 1.4.5

* [BUGFIX] Add `memberlist.join` configuration to the ruler. #618

## 1.4.4

* [CHANGE] Removed livenessProbe configuration as it can often be more detrimental than having none. Users can still configure livenessProbes with the per App configuration hooks. #594

## 1.4.3

* [ENHANCEMENT] Added values files for installations that require setting resource limits. #583

## 1.4.2

* [CHANGE] The compactor data directory configuration has been corrected to `/data`. #562
  > **Note:** The compactor is stateless and no data stored in the existing data directory needs to be moved in order to facilitate this upgrade.
  > For more information, refer to the [Cortex Compactor documentation](https://cortexmetrics.io/docs/blocks-storage/compactor/).
* [FEATURE] Upgrade to [Grafana Enterprise Metrics v1.4.2](https://grafana.com/docs/metrics-enterprise/latest/downloads/#v142----jul-21st-2021) #562

## 1.4.1

* [BUGFIX] Fixed DNS address of distributor client for self-monitoring. #569

## 1.4.0

* [CHANGE] Use updated querier response compression configuration, changed in 1.4.0. #524
* [CHANGE] Use updated alertmanager storage configuration, changed in 1.4.0. #524
* [FEATURE] Upgrade to [Grafana Enterprise Metrics v1.4.1](https://grafana.com/docs/metrics-enterprise/latest/downloads/#v141----june-29th-2021). #524
* [FEATURE] Enable [GEM self-monitoring](https://grafana.com/docs/metrics-enterprise/latest/self-monitoring/). #524

## 1.3.5

* [CHANGE] The GRPC port on the query-frontend and store-gateway Kubernetes Services have been changed to match the naming of all other services. #523
* [FEATURE] Expose GRPC port on all GEM services. #523

## 1.3.4

* [BUGFIX] Removed symlinks from chart to fix Rancher repository imports. #504

## 1.3.3

* [FEATURE] The GEM config now uses the `{{ .Release.Name }}` variable as the default value for `cluster_name` which removes the need to additionally override this setting during an initial install. #500

## 1.3.2

* [FEATURE] Chart memcached dependencies are now at the latest release. This includes the memcached and the related exporter. #467

## 1.3.1

* [BUGFIX] Use non-deprecated alertmanager flags for cluster peers. #441
* [BUGFIX] Make store-gateway Service not headless. #441

## 1.3.0

* [FEATURE] Upgrade to [Grafana Enterprise Metrics v1.3.0](https://grafana.com/docs/metrics-enterprise/latest/downloads/#v130----april-26th-2021). #415

## 1.2.0

* [CHANGE] The chart now uses memberlist for the ring key-value store removing the need to run Consul. #340
  > **Warning:** Existing clusters will need to follow an upgrade procedure.
  > **Warning:** Existing clusters should first be upgraded to `v1.1.1` and use that version for migration before upgrading to `v1.2.0`.
  To upgrade to using memberlist:
  1. Ensure you are running the `v1.1.1` version of the chart.
  2. Deploy runtime `multi_kv_config` to use Consul as a primary and memberlist as the secondary key-value store.
     The values for such a change can be found in the [`multi-kv-consul-primary-values.yaml`](./multi-kv-consul-primary-values.yaml).
  3. Verify the configuration is in use by querying the [Configuration](https://cortexmetrics.io/docs/api/#configuration) HTTP API endpoint.
  4. Deploy runtime `multi_kv_config` to use memberlist as the primary and Consul as the secondary key-value store.
     The values for such a change can be found in [`multi-kv-memberlist-primary-values.yaml`](./multi-kv-memberlist-primary-values.yaml)
  5. Verify the configuration is in use by querying the [Configuration](https://cortexmetrics.io/docs/api/#configuration) HTTP API endpoint.
  6. Deploy `v1.2.0` helm chart which configures memberlist as the sole key-value store and removes the Consul resources.

## 1.1.1

* [FEATURE] Facilitate some runtime configuration of microservices. #342
* [FEATURE] Upgrade to [Grafana Enterprise Metrics v1.2.0](https://grafana.com/docs/metrics-enterprise/latest/downloads/#v120----march-10-2021). #342

## 1.1.0

* [CHANGE] The memcached chart from the deprecated Helm stable repository has been removed and replaced with a Bitnami chart. #333
  > **Warning:** This change will result in the cycling of your memcached Pods and will invalidate the existing cache.
* [CHANGE] Memcached Pod resource limits have been lowered to match requests. #333
* [FEATURE] YAML exports have been created for all chart values files. #333
* [BUGFIX] The values for the querier/ruler/store-gateway `-<prefix>.memcached.max-item-size` have been corrected to match the limit configured on the memcached server. #333

## 1.0.0

* [FEATURE] Initial versioned release. ##168

## Entries from mimir-distributed chart

## 0.1.8

* [BUGFIX] Fix nginx routing for rules and expose buildinfo. #1233

## 0.1.7

* [BUGFIX] Remove misplaced config value and add affinity rules in `capped-small.yaml` and `capped-large.yaml`. #1225

## 0.1.6

* [CHANGE] **Breaking** Compactor is a required component, the value `compactor.enabled` is removed. #1193
* [FEATURE] The alertmanager can be disabled with `alertmanager.enabled: false`, to support the use case of external alertmanager. #1193

## 0.1.5

* [BUGFIX] Fix labels for Mimir dashboards. #1190

## 0.1.4

* [BUGFIX] Fix documentation link missing slash. #1177

## 0.1.3

* [FEATURE] Add ServiceMonitor definitions. #1156

## 0.1.2

* [BUGFIX] Fix the naming of minio configmap and secret in the parent chart. #1152

## 0.1.1

* [BUGFIX] CI fixes. #1144

## 0.1.0

* [FEATURE] Initial commit, Mimir only, derived from `enterprise-metrics` chart. #1141<|MERGE_RESOLUTION|>--- conflicted
+++ resolved
@@ -28,16 +28,14 @@
 
 ## main / unreleased
 
-<<<<<<< HEAD
 * [CHANGE] Reduce `-server.grpc-max-concurrent-streams` from 1000 to 500 for ingester and to 100 for all components. #5666
 * [CHANGE] Changed default `clusterDomain` from `cluster.local` to `cluster.local.` to reduce the number of DNS lookups made by Mimir. #6389
 * [ENHANCEMENT] Update the `rollout-operator` subchart to `0.9.1`. #6022 #6110
 * [BUGFIX] Let the unified gatway/nginx config listen on IPv6 as well. Followup to #5948. #6204
-=======
+
 ## 5.1.2
 
 * [BUGFIX] Update Mimir image to 2.10.3 and GEM image to v2.10.3. #6427
->>>>>>> 2111c581
 
 ## 5.1.1
 
