--- conflicted
+++ resolved
@@ -34,11 +34,7 @@
   # -- Grafana Mimir container image repository. Note: for Grafana Enterprise Metrics use the value 'enterprise.image.repository'
   repository: grafana/mimir
   # -- Grafana Mimir container image tag. Note: for Grafana Enterprise Metrics use the value 'enterprise.image.tag'
-<<<<<<< HEAD
-  tag: r256-bed97c3
-=======
   tag: 2.10.0
->>>>>>> 0312d547
   # -- Container pull policy - shared between Grafana Mimir and Grafana Enterprise Metrics
   pullPolicy: IfNotPresent
   # -- Optionally specify an array of imagePullSecrets - shared between Grafana Mimir and Grafana Enterprise Metrics
@@ -3065,11 +3061,7 @@
     # -- Grafana Enterprise Metrics container image repository. Note: for Grafana Mimir use the value 'image.repository'
     repository: grafana/enterprise-metrics
     # -- Grafana Enterprise Metrics container image tag. Note: for Grafana Mimir use the value 'image.tag'
-<<<<<<< HEAD
-    tag: r256-4260e1d5
-=======
     tag: v2.10.1
->>>>>>> 0312d547
     # Note: pullPolicy and optional pullSecrets are set in toplevel 'image' section, not here
 
 # In order to use Grafana Enterprise Metrics features, you will need to provide the contents of your Grafana Enterprise Metrics
@@ -3554,11 +3546,7 @@
 smoke_test:
   image:
     repository: grafana/mimir-continuous-test
-<<<<<<< HEAD
-    tag: r256-bed97c3
-=======
     tag: 2.10.0
->>>>>>> 0312d547
     pullPolicy: IfNotPresent
   tenantId: ''
   extraArgs: {}
@@ -3578,11 +3566,7 @@
   replicas: 1
   image:
     repository: grafana/mimir-continuous-test
-<<<<<<< HEAD
-    tag: r256-bed97c3
-=======
     tag: 2.10.0
->>>>>>> 0312d547
     pullPolicy: IfNotPresent
     # Note: optional pullSecrets are set in toplevel 'image' section, not here
 
