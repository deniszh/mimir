--- conflicted
+++ resolved
@@ -554,13 +554,8 @@
         - -usage-stats.installation-mode=jsonnet
         env:
         - name: JAEGER_REPORTER_MAX_QUEUE_SIZE
-<<<<<<< HEAD
           value: "5000"
-        image: grafana/mimir:2.10.5
-=======
-          value: "1024"
         image: grafana/mimir:2.11.0
->>>>>>> c8939ea5
         imagePullPolicy: IfNotPresent
         name: mimir-read
         ports:
@@ -995,11 +990,7 @@
         - -store-gateway.sharding-ring.zone-awareness-enabled=true
         - -target=backend
         - -usage-stats.installation-mode=jsonnet
-<<<<<<< HEAD
-        image: grafana/mimir:2.10.5
-=======
         image: grafana/mimir:2.11.0
->>>>>>> c8939ea5
         imagePullPolicy: IfNotPresent
         name: mimir-backend
         ports:
@@ -1185,11 +1176,7 @@
         - -store-gateway.sharding-ring.zone-awareness-enabled=true
         - -target=backend
         - -usage-stats.installation-mode=jsonnet
-<<<<<<< HEAD
-        image: grafana/mimir:2.10.5
-=======
         image: grafana/mimir:2.11.0
->>>>>>> c8939ea5
         imagePullPolicy: IfNotPresent
         name: mimir-backend
         ports:
@@ -1375,11 +1362,7 @@
         - -store-gateway.sharding-ring.zone-awareness-enabled=true
         - -target=backend
         - -usage-stats.installation-mode=jsonnet
-<<<<<<< HEAD
-        image: grafana/mimir:2.10.5
-=======
         image: grafana/mimir:2.11.0
->>>>>>> c8939ea5
         imagePullPolicy: IfNotPresent
         name: mimir-backend
         ports:
@@ -1510,11 +1493,7 @@
         - -server.http-listen-port=8080
         - -target=write
         - -usage-stats.installation-mode=jsonnet
-<<<<<<< HEAD
-        image: grafana/mimir:2.10.5
-=======
         image: grafana/mimir:2.11.0
->>>>>>> c8939ea5
         imagePullPolicy: IfNotPresent
         name: mimir-write
         ports:
@@ -1645,11 +1624,7 @@
         - -server.http-listen-port=8080
         - -target=write
         - -usage-stats.installation-mode=jsonnet
-<<<<<<< HEAD
-        image: grafana/mimir:2.10.5
-=======
         image: grafana/mimir:2.11.0
->>>>>>> c8939ea5
         imagePullPolicy: IfNotPresent
         name: mimir-write
         ports:
@@ -1780,11 +1755,7 @@
         - -server.http-listen-port=8080
         - -target=write
         - -usage-stats.installation-mode=jsonnet
-<<<<<<< HEAD
-        image: grafana/mimir:2.10.5
-=======
         image: grafana/mimir:2.11.0
->>>>>>> c8939ea5
         imagePullPolicy: IfNotPresent
         name: mimir-write
         ports:
