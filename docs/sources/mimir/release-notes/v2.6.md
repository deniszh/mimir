---
title: "Grafana Mimir version 2.6 release notes"
menuTitle: "V2.6 release notes"
description: "Release notes for Grafana Mimir version 2.6"
weight: 300
---

# Grafana Mimir version 2.6 release notes

Grafana Labs is excited to announce version 2.6 of Grafana Mimir.

The highlights that follow include the top features, enhancements, and bugfixes in this release. For the complete list of changes, see the [changelog](https://github.com/grafana/mimir/blob/main/CHANGELOG.md).

## Features and enhancements

- **Lower memory usage in store-gateway by streaming series results**
  The store-gateway can now stream results back to the querier instead of buffering them. This is expected to greatly reduce peak memory consumption while keeping latency the same. This is still an **experimental feature** but Grafana Labs is already running it in production and there's no known issue. This feature can be enabled setting the `-blocks-storage.bucket-store.batch-series-size` configuration option (if you want to try it out, we recommend you setting to 5000).

- **Improved stability in store-gateway by removing mmap usage**
  The store-gateway can now use an alternate code path to read index-headers that does not use memory mapped files. This is expected to improve stability of the store-gateway. This is still an **experimental feature** but Grafana Labs is already running it in production and there's no known issue. This feature can be enabled setting `-blocks-storage.bucket-store.index-header.stream-reader-enabled=true`.

### Alertmanager improvements

- **Webex support** Alertmanager can now use Webex to send alerts.

- **tenantID template function** A new template function `tenantID`, returning the ID of the tenant owning the alert, has been added.

- **grafanaExploreURL template function** A new template function `grafanaExploreURL`, returning the URL to the Grafana explore page with range query, has been added.

### Helm chart improvements

The Grafana Mimir and Grafana Enterprise Metrics Helm chart is now released independently. See the [corresponding documentation](/docs/helm-charts/mimir-distributed/latest/) for more information.

## Important changes

In Grafana Mimir 2.6 we have removed the following previously deprecated or experimental configuration options:

- The CLI flag `-blocks-storage.bucket-store.max-concurrent-reject-over-limit` and its respective YAML configuration option `blocks_storage.bucket_store.max_concurrent_reject_over_limit`.
- The CLI flag `-query-frontend.align-querier-with-step` and its respective YAML configuration option `frontend.align_querier_with_step`.

The following configuration options are deprecated and will be removed in Grafana Mimir 2.8:

- The CLI flag `-store.max-query-length` and its respective YAML configuration option `limits.max_query_length` have been replaced with `-querier.max-partial-query-length` and `limits.max_partial_query_length`.

The following experimental options and features are now stable:

- The CLI flag `-query-frontend.max-total-query-length` and its respective YAML configuration option `limits.max_total_query_length`.
- The CLI flags `-distributor.request-rate-limit` and `-distributor.request-burst-limit` and their respective YAML configuration options `limits.request_rate_limit` and `limits.request_rate_burst`.
- The CLI flag `-ingester.max-global-exemplars-per-user` and its respective YAML configuration option `limits.max_global_exemplars_per_user`.
- The CLI flag `-ingester.tsdb-config-update-period` its respective YAML configuration option `ingester.tsdb_config_update_period`.
- The API endpoint `/api/v1/query_exemplars`.

## Bug fixes

- Alertmanager: Fix template spurious deletion with relative data dir. [PR 3604](https://github.com/grafana/mimir/pull/3604)
- Security: Update prometheus/exporter-toolkit for CVE-2022-46146. [PR 3675](https://github.com/grafana/mimir/pull/3675)
- Security: Update golang.org/x/net for CVE-2022-41717. [PR 3755](https://github.com/grafana/mimir/pull/3755)
- Debian package: Fix post-install, environment file path and user creation. [PR 3720](https://github.com/grafana/mimir/pull/3720)
- Memberlist: Fix panic during Mimir startup when Mimir receives gossip message before it's ready. [PR 3746](https://github.com/grafana/mimir/pull/3746)
- Update `github.com/thanos-io/objstore` to address issue with Multipart PUT on s3-compatible Object Storage. [PR 3802](https://github.com/grafana/mimir/pull/3802) [PR 3821](https://github.com/grafana/mimir/pull/3821)
- Querier: Canceled requests are no longer reported as "consistency check" failures. [PR 3837](https://github.com/grafana/mimir/pull/3837) [PR 3927](https://github.com/grafana/mimir/pull/3927)
- Distributor: Don't panic when `metric_relabel_configs` in overrides contains null element. [PR 3868](https://github.com/grafana/mimir/pull/3868)
- Ingester, Compactor: Fix panic that can occur when compaction fails. [PR 3955](https://github.com/grafana/mimir/pull/3955)

### 2.6.1

<<<<<<< HEAD
- Security: updated the Go version to 1.20.3 to fix CVE-2023-24538. [PR 4798](https://github.com/grafana/mimir/pull/4798)
=======
- Security: updated the Go version to 1.20.3 to fix CVE-2023-24538. [PR 4798](https://github.com/grafana/mimir/pull/4798)

### 2.6.2

- Security: updated Go to version 1.20.4 to fix CVE-2023-24539, CVE-2023-24540, CVE-2023-29400. [PR 4903](https://github.com/grafana/mimir/pull/4903)
>>>>>>> 087c45a0
<|MERGE_RESOLUTION|>--- conflicted
+++ resolved
@@ -64,12 +64,8 @@
 
 ### 2.6.1
 
-<<<<<<< HEAD
-- Security: updated the Go version to 1.20.3 to fix CVE-2023-24538. [PR 4798](https://github.com/grafana/mimir/pull/4798)
-=======
 - Security: updated the Go version to 1.20.3 to fix CVE-2023-24538. [PR 4798](https://github.com/grafana/mimir/pull/4798)
 
 ### 2.6.2
 
-- Security: updated Go to version 1.20.4 to fix CVE-2023-24539, CVE-2023-24540, CVE-2023-29400. [PR 4903](https://github.com/grafana/mimir/pull/4903)
->>>>>>> 087c45a0
+- Security: updated Go to version 1.20.4 to fix CVE-2023-24539, CVE-2023-24540, CVE-2023-29400. [PR 4903](https://github.com/grafana/mimir/pull/4903)